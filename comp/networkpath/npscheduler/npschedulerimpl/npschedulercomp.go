--- conflicted
+++ resolved
@@ -39,16 +39,16 @@
 
 func newNpScheduler(deps dependencies) provides {
 	var scheduler *npSchedulerImpl
-	collectorConfigs := newConfig(deps.AgentConfig)
-	if collectorConfigs.networkPathCollectorEnabled() {
+
+	configs := newConfig(deps.AgentConfig)
+	if configs.networkPathCollectorEnabled() {
 		deps.Logger.Debugf("Network Path Scheduler enabled")
-<<<<<<< HEAD
 		epForwarder, ok := deps.EpForwarder.Get()
 		if !ok {
 			deps.Logger.Errorf("Error getting EpForwarder")
 			scheduler = newNoopNpSchedulerImpl()
 		} else {
-			scheduler = newNpSchedulerImpl(epForwarder, deps.Logger, deps.AgentConfig)
+			scheduler = newNpSchedulerImpl(epForwarder, configs, deps.Logger, deps.AgentConfig)
 			deps.Lc.Append(fx.Hook{
 				// No need for OnStart hook since NpScheduler.Init() will be called by clients when needed.
 				OnStart: func(context.Context) error {
@@ -60,9 +60,6 @@
 				},
 			})
 		}
-=======
-		scheduler = newNpSchedulerImpl(deps.EpForwarder, collectorConfigs)
->>>>>>> 43847b84
 	} else {
 		deps.Logger.Debugf("Network Path Scheduler disabled")
 		scheduler = newNoopNpSchedulerImpl()
