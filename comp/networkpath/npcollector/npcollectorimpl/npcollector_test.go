--- conflicted
+++ resolved
@@ -293,29 +293,18 @@
 	assert.Equal(t, 4, npCollector.workers)
 	assert.Equal(t, 1000, cap(npCollector.pathtestInputChan))
 	assert.Equal(t, 1000, cap(npCollector.pathtestProcessingChan))
-<<<<<<< HEAD
-=======
 	assert.Equal(t, 10000, npCollector.collectorConfigs.pathtestContextsLimit)
->>>>>>> 8f1d48e5
 	assert.Equal(t, "default", npCollector.networkDevicesNamespace)
 }
 
 func Test_newNpCollectorImpl_overrideConfigs(t *testing.T) {
 	agentConfigs := map[string]any{
-<<<<<<< HEAD
-		"network_path.connections_monitoring.enabled": true,
-		"network_path.collector.workers":              2,
-		"network_path.collector.input_chan_size":      300,
-		"network_path.collector.processing_chan_size": 400,
-		"network_devices.namespace":                   "ns1",
-=======
 		"network_path.connections_monitoring.enabled":    true,
 		"network_path.collector.workers":                 2,
 		"network_path.collector.input_chan_size":         300,
 		"network_path.collector.processing_chan_size":    400,
 		"network_path.collector.pathtest_contexts_limit": 500,
 		"network_devices.namespace":                      "ns1",
->>>>>>> 8f1d48e5
 	}
 
 	_, npCollector := newTestNpCollector(t, agentConfigs)
@@ -324,10 +313,7 @@
 	assert.Equal(t, 2, npCollector.workers)
 	assert.Equal(t, 300, cap(npCollector.pathtestInputChan))
 	assert.Equal(t, 400, cap(npCollector.pathtestProcessingChan))
-<<<<<<< HEAD
-=======
 	assert.Equal(t, 500, npCollector.collectorConfigs.pathtestContextsLimit)
->>>>>>> 8f1d48e5
 	assert.Equal(t, "ns1", npCollector.networkDevicesNamespace)
 }
 
@@ -365,11 +351,7 @@
 				},
 			},
 			expectedPathtests: []*common.Pathtest{
-<<<<<<< HEAD
-				{Hostname: "10.0.0.4", Port: uint16(80), Protocol: "tcp", SourceContainerID: "testId1"},
-=======
 				{Hostname: "10.0.0.4", Port: uint16(80), Protocol: payload.ProtocolTCP, SourceContainerID: "testId1"},
->>>>>>> 8f1d48e5
 			},
 		},
 		{
@@ -384,11 +366,7 @@
 				},
 			},
 			expectedPathtests: []*common.Pathtest{
-<<<<<<< HEAD
-				{Hostname: "10.0.0.6", Port: uint16(161), Protocol: "udp", SourceContainerID: "testId1"},
-=======
 				{Hostname: "10.0.0.6", Port: uint16(161), Protocol: payload.ProtocolUDP, SourceContainerID: "testId1"},
->>>>>>> 8f1d48e5
 			},
 		},
 		{
@@ -428,11 +406,7 @@
 				},
 			},
 			expectedPathtests: []*common.Pathtest{
-<<<<<<< HEAD
-				{Hostname: "10.0.0.4", Port: uint16(80), Protocol: "tcp", SourceContainerID: "testId2"},
-=======
 				{Hostname: "10.0.0.4", Port: uint16(80), Protocol: payload.ProtocolTCP, SourceContainerID: "testId2"},
->>>>>>> 8f1d48e5
 			},
 		},
 		{
@@ -490,11 +464,7 @@
 				},
 			},
 			expectedPathtests: []*common.Pathtest{
-<<<<<<< HEAD
-				{Hostname: "10.0.0.4", Port: uint16(80), Protocol: "tcp", SourceContainerID: "testId3"},
-=======
 				{Hostname: "10.0.0.4", Port: uint16(80), Protocol: payload.ProtocolTCP, SourceContainerID: "testId3"},
->>>>>>> 8f1d48e5
 			},
 			expectedLogs: []logCount{},
 		},
@@ -685,21 +655,14 @@
 	path := payload.NetworkPath{
 		Source:      payload.NetworkPathSource{Hostname: "abc"},
 		Destination: payload.NetworkPathDestination{Hostname: "abc", IPAddress: "10.0.0.2", Port: 80},
-<<<<<<< HEAD
-=======
 		Protocol:    payload.ProtocolUDP,
->>>>>>> 8f1d48e5
 		Hops: []payload.NetworkPathHop{
 			{Hostname: "hop_1", IPAddress: "1.1.1.1"},
 			{Hostname: "hop_2", IPAddress: "1.1.1.2"},
 		},
 	}
 	ptestCtx := &pathteststore.PathtestContext{
-<<<<<<< HEAD
-		Pathtest: &common.Pathtest{Hostname: "10.0.0.2", Port: 80},
-=======
 		Pathtest: &common.Pathtest{Hostname: "10.0.0.2", Port: 80, Protocol: payload.ProtocolUDP},
->>>>>>> 8f1d48e5
 	}
 	ptestCtx.SetLastFlushInterval(2 * time.Minute)
 	npCollector.TimeNowFn = MockTimeNow
