// Unless explicitly stated otherwise all files in this repository are licensed
// under the Apache License Version 2.0.
// This product includes software developed at Datadog (https://www.datadoghq.com/).
// Copyright 2016-present Datadog, Inc.

package autodiscoveryimpl

import (
	"context"
	"encoding/json"
	"errors"
	"net/http"
	"net/http/httptest"
	"sync"
	"testing"
	"time"

	"github.com/stretchr/testify/assert"
	"github.com/stretchr/testify/require"
	"github.com/stretchr/testify/suite"
	"go.uber.org/fx"

	"github.com/DataDog/datadog-agent/comp/core"
	"github.com/DataDog/datadog-agent/comp/core/autodiscovery/integration"
	"github.com/DataDog/datadog-agent/comp/core/autodiscovery/listeners"
	"github.com/DataDog/datadog-agent/comp/core/autodiscovery/providers"
	"github.com/DataDog/datadog-agent/comp/core/autodiscovery/providers/names"
	"github.com/DataDog/datadog-agent/comp/core/autodiscovery/scheduler"
	acTelemetry "github.com/DataDog/datadog-agent/comp/core/autodiscovery/telemetry"
	log "github.com/DataDog/datadog-agent/comp/core/log/def"
	"github.com/DataDog/datadog-agent/comp/core/secrets"
	"github.com/DataDog/datadog-agent/comp/core/tagger"
	"github.com/DataDog/datadog-agent/comp/core/tagger/taggerimpl"
	"github.com/DataDog/datadog-agent/comp/core/telemetry"
	workloadmeta "github.com/DataDog/datadog-agent/comp/core/workloadmeta/def"
	workloadmetafxmock "github.com/DataDog/datadog-agent/comp/core/workloadmeta/fx-mock"
	checkid "github.com/DataDog/datadog-agent/pkg/collector/check/id"
	"github.com/DataDog/datadog-agent/pkg/config"
	"github.com/DataDog/datadog-agent/pkg/util/fxutil"
	"github.com/DataDog/datadog-agent/pkg/util/optional"
	"github.com/DataDog/datadog-agent/pkg/util/retry"
)

type MockProvider struct {
	collectCounter int
}

//nolint:revive // TODO(AML) Fix revive linter
func (p *MockProvider) Collect(_ context.Context) ([]integration.Config, error) {
	p.collectCounter++
	return []integration.Config{}, nil
}

func (p *MockProvider) String() string {
	return "mocked"
}

//nolint:revive // TODO(AML) Fix revive linter
func (p *MockProvider) IsUpToDate(_ context.Context) (bool, error) {
	return true, nil
}

func (p *MockProvider) GetConfigErrors() map[string]providers.ErrorMsgSet {
	return make(map[string]providers.ErrorMsgSet)
}

type MockProvider2 struct {
	MockProvider
}

type MockListener struct {
	ListenCount  int
	stopReceived bool
}

//nolint:revive // TODO(AML) Fix revive linter
func (l *MockListener) Listen(_, _ chan<- listeners.Service) {
	l.ListenCount++
}

func (l *MockListener) Stop() {
	l.stopReceived = true
}

func (l *MockListener) fakeFactory(listeners.Config, *acTelemetry.Store) (listeners.ServiceListener, error) {
	return l, nil
}

var mockListenenerConfig = config.Listeners{
	Name: "mock",
}

type factoryMock struct {
	sync.Mutex
	callCount   int
	callChan    chan struct{}
	returnValue listeners.ServiceListener
	returnError error
}

func (o *factoryMock) make(listeners.Config, *acTelemetry.Store) (listeners.ServiceListener, error) {
	o.Lock()
	defer o.Unlock()
	if o.callChan != nil {
		o.callChan <- struct{}{}
	}
	o.callCount++
	return o.returnValue, o.returnError
}

func (o *factoryMock) waitForCalled(timeout time.Duration) error {
	select {
	case <-o.callChan:
		return nil
	case <-time.After(timeout):
		return errors.New("timeout while waiting for call")
	}
}

func (o *factoryMock) assertCallNumber(t *testing.T, calls int) bool {
	o.Lock()
	defer o.Unlock()
	return assert.Equal(t, calls, o.callCount)
}

func (o *factoryMock) resetCallChan() {
	for {
		select {
		case <-o.callChan:
			continue
		default:
			return
		}
	}
}

type MockScheduler struct {
	scheduled map[string]integration.Config
	mutex     sync.RWMutex
}

// Schedule implements scheduler.Scheduler#Schedule.
func (ms *MockScheduler) Schedule(configs []integration.Config) {
	ms.mutex.Lock()
	defer ms.mutex.Unlock()
	for _, cfg := range configs {
		ms.scheduled[cfg.Digest()] = cfg
	}
}

// Unchedule implements scheduler.Scheduler#Unchedule.
func (ms *MockScheduler) Unschedule(configs []integration.Config) {
	ms.mutex.Lock()
	defer ms.mutex.Unlock()
	for _, cfg := range configs {
		delete(ms.scheduled, cfg.Digest())
	}
}

// Stop implements scheduler.Scheduler#Stop.
func (ms *MockScheduler) Stop() {}

func (ms *MockScheduler) scheduledSize() int {
	ms.mutex.Lock()
	defer ms.mutex.Unlock()
	return len(ms.scheduled)
}

type AutoConfigTestSuite struct {
	suite.Suite
	deps Deps
}

// SetupSuite saves the original listener registry
func (suite *AutoConfigTestSuite) SetupSuite() {
	config.SetupLogger(
		config.LoggerName("test"),
		"debug",
		"",
		"",
		false,
		true,
		false,
	)
}

func (suite *AutoConfigTestSuite) SetupTest() {
	suite.deps = createDeps(suite.T())
}

func getAutoConfig(schedulerController *scheduler.Controller, secretResolver secrets.Component, wmeta optional.Option[workloadmeta.Component], taggerComp tagger.Component, logsComp log.Component, telemetryComp telemetry.Component) *AutoConfig {
	ac := createNewAutoConfig(schedulerController, secretResolver, wmeta, taggerComp, logsComp, telemetryComp)
	go ac.serviceListening()
	return ac
}

func (suite *AutoConfigTestSuite) TestAddConfigProvider() {
	mockResolver := MockSecretResolver{suite.T(), nil}
	ac := getAutoConfig(scheduler.NewController(), &mockResolver, suite.deps.WMeta, suite.deps.TaggerComp, suite.deps.LogsComp, suite.deps.Telemetry)
	assert.Len(suite.T(), ac.configPollers, 0)
	mp := &MockProvider{}
	ac.AddConfigProvider(mp, false, 0)
	ac.AddConfigProvider(&MockProvider2{}, true, 1*time.Second)

	require.Len(suite.T(), ac.configPollers, 2)
	assert.False(suite.T(), ac.configPollers[0].canPoll)
	assert.True(suite.T(), ac.configPollers[1].canPoll)

	ac.LoadAndRun(context.Background())

	assert.Equal(suite.T(), 1, mp.collectCounter)
}

func (suite *AutoConfigTestSuite) TestAddListener() {
	mockResolver := MockSecretResolver{suite.T(), nil}
	ac := getAutoConfig(scheduler.NewController(), &mockResolver, suite.deps.WMeta, suite.deps.TaggerComp, suite.deps.LogsComp, suite.deps.Telemetry)
	assert.Len(suite.T(), ac.listeners, 0)

	ml := &MockListener{}
	listeners.Register("mock", ml.fakeFactory, ac.serviceListenerFactories)
	ac.AddListeners([]config.Listeners{mockListenenerConfig})

	ac.m.Lock()
	require.Len(suite.T(), ac.listeners, 1)
	assert.Equal(suite.T(), 1, ml.ListenCount)
	// Retry goroutine should be started
	assert.Nil(suite.T(), ac.listenerRetryStop)
	assert.Len(suite.T(), ac.listenerCandidates, 0)
	ac.m.Unlock()
}

func (suite *AutoConfigTestSuite) TestDiffConfigs() {
	c1 := integration.Config{Name: "bar"}
	c2 := integration.Config{Name: "foo"}
	c3 := integration.Config{Name: "baz"}
	pd := configPoller{}

	pd.configs = map[uint64]integration.Config{
		c1.FastDigest(): c1,
		c2.FastDigest(): c2,
	}

	added, removed := pd.storeAndDiffConfigs([]integration.Config{c1, c3})
	assert.ElementsMatch(suite.T(), added, []integration.Config{c3})
	assert.ElementsMatch(suite.T(), removed, []integration.Config{c2})
	assert.Equal(suite.T(), map[uint64]integration.Config{
		c3.FastDigest(): c3,
		c1.FastDigest(): c1,
	}, pd.configs)
}

func (suite *AutoConfigTestSuite) TestStop() {
	mockResolver := MockSecretResolver{suite.T(), nil}
	ac := getAutoConfig(scheduler.NewController(), &mockResolver, suite.deps.WMeta, suite.deps.TaggerComp, suite.deps.LogsComp, suite.deps.Telemetry)

	ml := &MockListener{}
	listeners.Register("mock", ml.fakeFactory, ac.serviceListenerFactories)
	ac.AddListeners([]config.Listeners{mockListenenerConfig})

	ac.Stop()

	assert.True(suite.T(), ml.stopReceived)
}

func (suite *AutoConfigTestSuite) TestListenerRetry() {
	mockResolver := MockSecretResolver{suite.T(), nil}
	ac := getAutoConfig(scheduler.NewController(), &mockResolver, suite.deps.WMeta, suite.deps.TaggerComp, suite.deps.LogsComp, suite.deps.Telemetry)

	// Hack the retry delay to shorten the test run time
	initialListenerCandidateIntl := listenerCandidateIntl
	listenerCandidateIntl = 50 * time.Millisecond
	defer func() { listenerCandidateIntl = initialListenerCandidateIntl }()

	// noErrFactory succeeds on first try
	noErrListener := &MockListener{}
	noErrFactory := factoryMock{
		returnError: nil,
		returnValue: noErrListener,
	}
	listeners.Register("noerr", noErrFactory.make, ac.serviceListenerFactories)

	// failFactory does not implement retry, should be discarded on first fail
	failListener := &MockListener{}
	failFactory := factoryMock{
		returnError: errors.New("permafail"),
		returnValue: failListener,
	}
	listeners.Register("fail", failFactory.make, ac.serviceListenerFactories)

	// retryFactory implements retry
	retryListener := &MockListener{}
	retryFactory := factoryMock{
		callChan: make(chan struct{}, 3),
		returnError: &retry.Error{
			LogicError:    errors.New("will retry"),
			RessourceName: "mocked",
			RetryStatus:   retry.FailWillRetry,
		},
		returnValue: retryListener,
	}
	listeners.Register("retry", retryFactory.make, ac.serviceListenerFactories)

	configs := []config.Listeners{
		{Name: "noerr"},
		{Name: "fail"},
		{Name: "retry"},
		{Name: "invalid"},
	}
	assert.Nil(suite.T(), ac.listenerRetryStop)
	ac.AddListeners(configs)

	ac.m.Lock()
	// First try is synchronous, all factories should be called
	noErrFactory.assertCallNumber(suite.T(), 1)
	failFactory.assertCallNumber(suite.T(), 1)
	retryFactory.assertCallNumber(suite.T(), 1)
	// We should keep a single candidate
	assert.Len(suite.T(), ac.listenerCandidates, 1)
	assert.NotNil(suite.T(), ac.listenerCandidates["retry"])
	// Listen should be called on the noErrListener, not on the other ones
	assert.Equal(suite.T(), 1, noErrListener.ListenCount)
	assert.Equal(suite.T(), 0, failListener.ListenCount)
	assert.Equal(suite.T(), 0, retryListener.ListenCount)
	// Retry goroutine should be started
	assert.NotNil(suite.T(), ac.listenerRetryStop)
	ac.m.Unlock()

	// Second failure of the retryFactory
	retryFactory.resetCallChan()
	assert.Eventually(suite.T(), func() bool {
		retryFactory.Lock()
		defer retryFactory.Unlock()
		return retryFactory.callCount >= 2
	}, 2*time.Second, 10*time.Millisecond)
	assert.Equal(suite.T(), 0, retryListener.ListenCount)
	// failFactory should not be called again
	failFactory.assertCallNumber(suite.T(), 1)

	// Make retryFactory successful now
	retryFactory.Lock()
	retryFactory.returnError = nil
	retryFactory.resetCallChan()
	retryFactory.Unlock()
	err := retryFactory.waitForCalled(500 * time.Millisecond)
	assert.NoError(suite.T(), err)

	// Lock to wait for initListenerCandidates to return
	// We should start retryListener and have no more candidate
	ac.m.Lock()
	assert.Equal(suite.T(), 1, retryListener.ListenCount)
	assert.Len(suite.T(), ac.listenerCandidates, 0)
	ac.m.Unlock()

	// Wait for retryListenerCandidates to close listenerRetryStop and return
	assert.Eventually(suite.T(), func() bool {
		ac.m.Lock()
		defer ac.m.Unlock()
		return ac.listenerRetryStop == nil
	}, 2*time.Second, 10*time.Millisecond)
}

func TestAutoConfigTestSuite(t *testing.T) {
	suite.Run(t, new(AutoConfigTestSuite))
}

func TestResolveTemplate(t *testing.T) {
	deps := createDeps(t)
	ctx := context.Background()

	msch := scheduler.NewController()
	sch := &MockScheduler{scheduled: make(map[string]integration.Config)}
	msch.Register("mock", sch, false)

	mockResolver := MockSecretResolver{t, nil}
	ac := getAutoConfig(msch, &mockResolver, deps.WMeta, deps.TaggerComp, deps.LogsComp, deps.Telemetry)
	tpl := integration.Config{
		Name:          "cpu",
		ADIdentifiers: []string{"redis"},
	}

	// no services
	changes := ac.processNewConfig(tpl)
	ac.applyChanges(changes) // processNewConfigs does not apply changes

	assert.Equal(t, sch.scheduledSize(), 0)

	service := dummyService{
		ID:            "a5901276aed16ae9ea11660a41fecd674da47e8f5d8d5bce0080a611feed2be9",
		ADIdentifiers: []string{"redis"},
	}
	// there are no template vars but it's ok
	ac.processNewService(ctx, &service) // processNewService applies changes
	assert.Eventually(t, func() bool {
		return sch.scheduledSize() == 1
	}, 5*time.Second, 10*time.Millisecond)
}

func countLoadedConfigs(ac *AutoConfig) int {
	count := -1 // -1 would indicate f was not called
	ac.MapOverLoadedConfigs(func(loadedConfigs map[string]integration.Config) {
		count = len(loadedConfigs)
	})
	return count
}

func TestRemoveTemplate(t *testing.T) {
	deps := createDeps(t)
	ctx := context.Background()

	mockResolver := MockSecretResolver{t, nil}

	ac := getAutoConfig(scheduler.NewController(), &mockResolver, deps.WMeta, deps.TaggerComp, deps.LogsComp, deps.Telemetry)
	// Add static config
	c := integration.Config{
		Name: "memory",
	}
	ac.processNewConfig(c)
	assert.Equal(t, countLoadedConfigs(ac), 1)

	// Add new service
	service := dummyService{
		ID:            "a5901276aed16ae9ea11660a41fecd674da47e8f5d8d5bce0080a611feed2be9",
		ADIdentifiers: []string{"redis"},
	}
	ac.processNewService(ctx, &service)

	// Add matching template
	tpl := integration.Config{
		Name:          "cpu",
		ADIdentifiers: []string{"redis"},
	}
	changes := ac.processNewConfig(tpl)
	assert.Len(t, changes.Schedule, 1)
	assert.Equal(t, countLoadedConfigs(ac), 2)

	// Remove the template, config should be removed too
	ac.processRemovedConfigs([]integration.Config{tpl})
	assert.Equal(t, countLoadedConfigs(ac), 1)
}

func TestGetLoadedConfigNotInitialized(t *testing.T) {
	ac := AutoConfig{}
	assert.Equal(t, countLoadedConfigs(&ac), 0)
}

func TestDecryptConfig(t *testing.T) {
	deps := createDeps(t)
	ctx := context.Background()

	mockResolver := MockSecretResolver{t, []mockSecretScenario{
		{
			expectedData:   []byte{},
			expectedOrigin: "cpu",
			returnedData:   []byte{},
			returnedError:  nil,
		},
		{
			expectedData:   []byte("param1: ENC[foo]\n"),
			expectedOrigin: "cpu",
			returnedData:   []byte("param1: foo\n"),
			returnedError:  nil,
		},
	}}

	ac := getAutoConfig(scheduler.NewController(), &mockResolver, deps.WMeta, deps.TaggerComp, deps.LogsComp, deps.Telemetry)
	ac.processNewService(ctx, &dummyService{ID: "abcd", ADIdentifiers: []string{"redis"}})

	tpl := integration.Config{
		Name:          "cpu",
		ADIdentifiers: []string{"redis"},
		InitConfig:    []byte("param1: ENC[foo]"),
	}
	changes := ac.processNewConfig(tpl)

	require.Len(t, changes.Schedule, 1)

	resolved := integration.Config{
		Name:          "cpu",
		ADIdentifiers: []string{"redis"},
		InitConfig:    []byte("param1: foo\n"),
		Instances:     []integration.Data{},
		MetricConfig:  integration.Data{},
		LogsConfig:    integration.Data{},
		ServiceID:     "abcd",
	}
	assert.Equal(t, resolved, changes.Schedule[0])

	assert.True(t, mockResolver.haveAllScenariosBeenCalled())
}

func TestProcessClusterCheckConfigWithSecrets(t *testing.T) {
	deps := createDeps(t)
	configName := "testConfig"

	mockResolver := MockSecretResolver{t, []mockSecretScenario{
		{
			expectedData:   []byte("foo: ENC[bar]"),
			expectedOrigin: configName,
			returnedData:   []byte("foo: barDecoded"),
			returnedError:  nil,
		},
		{
			expectedData:   []byte{},
			expectedOrigin: configName,
			returnedData:   []byte{},
			returnedError:  nil,
		},
	}}
	ac := getAutoConfig(scheduler.NewController(), &mockResolver, deps.WMeta, deps.TaggerComp, deps.LogsComp, deps.Telemetry)

	tpl := integration.Config{
		Provider:     names.ClusterChecks,
		Name:         configName,
		InitConfig:   integration.Data{},
		Instances:    []integration.Data{integration.Data("foo: ENC[bar]")},
		MetricConfig: integration.Data{},
		LogsConfig:   integration.Data{},
	}
	changes := ac.processNewConfig(tpl)

	require.Len(t, changes.Schedule, 1)

	resolved := integration.Config{
		Provider:     names.ClusterChecks,
		Name:         configName,
		InitConfig:   integration.Data{},
		Instances:    []integration.Data{integration.Data("foo: barDecoded")},
		MetricConfig: integration.Data{},
		LogsConfig:   integration.Data{},
	}
	assert.Equal(t, resolved, changes.Schedule[0])

	// Check that the mapping with the changeIDs is stored
	originalCheckID := checkid.BuildID(tpl.Name, tpl.FastDigest(), tpl.Instances[0], tpl.InitConfig)
	newCheckID := checkid.BuildID(resolved.Name, resolved.FastDigest(), resolved.Instances[0], resolved.InitConfig)
	assert.Equal(t, originalCheckID, ac.GetIDOfCheckWithEncryptedSecrets(newCheckID))
}

func TestWriteConfigEndpoint(t *testing.T) {
	deps := createDeps(t)
	configName := "testConfig"

	mockResolver := MockSecretResolver{t, nil}
<<<<<<< HEAD
	ac := getAutoConfig(scheduler.NewController(), &mockResolver, deps.WMeta, deps.TaggerComp, deps.LogsComp)
=======
	ac := getAutoConfig(scheduler.NewController(), &mockResolver, deps.WMeta, deps.TaggerComp, deps.LogsComp, deps.Telemetry)
>>>>>>> 8f1d48e5

	tpl := integration.Config{
		Provider:     names.ClusterChecks,
		Name:         configName,
		InitConfig:   integration.Data{},
		Instances:    []integration.Data{integration.Data("pass: 1234567")},
		MetricConfig: integration.Data{},
		LogsConfig:   integration.Data{},
	}
	changes := ac.processNewConfig(tpl)

	require.Len(t, changes.Schedule, 1)

	testCases := []struct {
		name           string
		request        *http.Request
		expectedResult string
	}{
		{
			name:           "With configuration scrubbed",
			request:        httptest.NewRequest("GET", "http://example.com", nil),
			expectedResult: "pass: \"********\"",
		},
		{
			name:           "With nil Requet",
			request:        nil,
			expectedResult: "pass: \"********\"",
		},
		{
			name:           "Without scrubbing configuration",
			request:        httptest.NewRequest("GET", "http://example.com?raw=true", nil),
			expectedResult: "pass: 1234567",
		},
	}

	for _, tc := range testCases {
		t.Run(tc.name, func(t *testing.T) {
			responseRecorder := httptest.NewRecorder()
			ac.writeConfigCheck(responseRecorder, tc.request)
			var result integration.ConfigCheckResponse
			out := responseRecorder.Body.Bytes()
			err := json.Unmarshal(out, &result)
			require.NoError(t, err)
			assert.Equal(t, string(result.Configs[0].Instances[0]), tc.expectedResult)
		})
	}
}

type Deps struct {
	fx.In
	WMeta      optional.Option[workloadmeta.Component]
	TaggerComp tagger.Component
	LogsComp   log.Component
	Telemetry  telemetry.Component
}

func createDeps(t *testing.T) Deps {
	return fxutil.Test[Deps](t, core.MockBundle(), workloadmetafxmock.MockModule(), fx.Supply(workloadmeta.NewParams()), fx.Supply(tagger.NewFakeTaggerParams()), taggerimpl.Module())
}<|MERGE_RESOLUTION|>--- conflicted
+++ resolved
@@ -541,11 +541,7 @@
 	configName := "testConfig"
 
 	mockResolver := MockSecretResolver{t, nil}
-<<<<<<< HEAD
-	ac := getAutoConfig(scheduler.NewController(), &mockResolver, deps.WMeta, deps.TaggerComp, deps.LogsComp)
-=======
 	ac := getAutoConfig(scheduler.NewController(), &mockResolver, deps.WMeta, deps.TaggerComp, deps.LogsComp, deps.Telemetry)
->>>>>>> 8f1d48e5
 
 	tpl := integration.Config{
 		Provider:     names.ClusterChecks,
