--- conflicted
+++ resolved
@@ -117,7 +117,7 @@
 		return true, fmt.Errorf("User handle was not provided in the flare agent task")
 	}
 
-<<<<<<< HEAD
+	//filePath, err := f.Create(nil, 0, nil)
 	//filePath, err := f.Create(nil, nil)
 	//if err != nil {
 	//	return true, err
@@ -128,9 +128,6 @@
 	payload := haagent.Payload{}
 
 	err := json.Unmarshal([]byte(userHandle), &payload)
-=======
-	filePath, err := f.Create(nil, 0, nil)
->>>>>>> 41b80a5c
 	if err != nil {
 		f.log.Errorf("[onAgentTaskEvent] json decode failed: %v", err)
 		return true, nil
