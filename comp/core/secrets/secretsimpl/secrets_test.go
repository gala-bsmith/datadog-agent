--- conflicted
+++ resolved
@@ -117,18 +117,6 @@
 	testMultiUsageConf = []byte(`instances:
 - password: ENC[pass1]
   user: test
-<<<<<<< HEAD
-- password: ENC[pass1]
-  user: test2
-`)
-
-	testMultiUsageConfResolved = []byte(`instances:
-- password: password1
-  user: test
-- password: password1
-  user: test2
-`)
-=======
 more_endpoints:
   http://example.com:
   - ENC[pass1]
@@ -143,7 +131,6 @@
   - password1
   - data
 `
->>>>>>> c1bc82f0
 
 	testConfDash = []byte(`---
 some_encoded_password: ENC[pass1]
@@ -324,11 +311,7 @@
 	// test configuration should still resolve correctly even though handle appears more than once
 	resolved, err := resolver.Resolve(testMultiUsageConf, "test")
 	require.NoError(t, err)
-<<<<<<< HEAD
-	require.Equal(t, testMultiUsageConfResolved, resolved)
-=======
 	require.Equal(t, testMultiUsageConfResolved, string(resolved))
->>>>>>> c1bc82f0
 }
 
 func TestResolve(t *testing.T) {
