// Code generated by "go.opentelemetry.io/collector/cmd/builder". DO NOT EDIT.

module github.com/DataDog/datadog-agent/comp/otelcol/collector-contrib

go 1.22.0

toolchain go1.22.5

require (
	github.com/DataDog/datadog-agent/comp/otelcol/collector-contrib/def v0.0.0-00010101000000-000000000000
	github.com/open-telemetry/opentelemetry-collector-contrib/connector/spanmetricsconnector v0.111.0
	github.com/open-telemetry/opentelemetry-collector-contrib/exporter/sapmexporter v0.111.0
	github.com/open-telemetry/opentelemetry-collector-contrib/extension/healthcheckextension v0.111.0
	github.com/open-telemetry/opentelemetry-collector-contrib/extension/observer/dockerobserver v0.111.0
	github.com/open-telemetry/opentelemetry-collector-contrib/extension/observer/ecsobserver v0.111.0
	github.com/open-telemetry/opentelemetry-collector-contrib/extension/observer/ecstaskobserver v0.111.0
	github.com/open-telemetry/opentelemetry-collector-contrib/extension/observer/hostobserver v0.111.0
	github.com/open-telemetry/opentelemetry-collector-contrib/extension/observer/k8sobserver v0.111.0
	github.com/open-telemetry/opentelemetry-collector-contrib/extension/pprofextension v0.111.0
	github.com/open-telemetry/opentelemetry-collector-contrib/processor/attributesprocessor v0.111.0
	github.com/open-telemetry/opentelemetry-collector-contrib/processor/cumulativetodeltaprocessor v0.111.0
	github.com/open-telemetry/opentelemetry-collector-contrib/processor/filterprocessor v0.111.0
	github.com/open-telemetry/opentelemetry-collector-contrib/processor/groupbyattrsprocessor v0.111.0
	github.com/open-telemetry/opentelemetry-collector-contrib/processor/k8sattributesprocessor v0.111.0
	github.com/open-telemetry/opentelemetry-collector-contrib/processor/probabilisticsamplerprocessor v0.111.0
	github.com/open-telemetry/opentelemetry-collector-contrib/processor/resourcedetectionprocessor v0.111.0
	github.com/open-telemetry/opentelemetry-collector-contrib/processor/resourceprocessor v0.111.0
	github.com/open-telemetry/opentelemetry-collector-contrib/processor/routingprocessor v0.111.0
	github.com/open-telemetry/opentelemetry-collector-contrib/processor/tailsamplingprocessor v0.111.0
	github.com/open-telemetry/opentelemetry-collector-contrib/processor/transformprocessor v0.111.0
	github.com/open-telemetry/opentelemetry-collector-contrib/receiver/filelogreceiver v0.111.0
	github.com/open-telemetry/opentelemetry-collector-contrib/receiver/fluentforwardreceiver v0.111.0
	github.com/open-telemetry/opentelemetry-collector-contrib/receiver/hostmetricsreceiver v0.111.0
	github.com/open-telemetry/opentelemetry-collector-contrib/receiver/jaegerreceiver v0.111.0
	github.com/open-telemetry/opentelemetry-collector-contrib/receiver/prometheusreceiver v0.111.0
	github.com/open-telemetry/opentelemetry-collector-contrib/receiver/receivercreator v0.111.0
	github.com/open-telemetry/opentelemetry-collector-contrib/receiver/zipkinreceiver v0.111.0
	go.opentelemetry.io/collector/component v0.111.0
	go.opentelemetry.io/collector/connector v0.111.0
	go.opentelemetry.io/collector/exporter v0.111.0
	go.opentelemetry.io/collector/exporter/debugexporter v0.111.0
	go.opentelemetry.io/collector/exporter/nopexporter v0.111.0
	go.opentelemetry.io/collector/exporter/otlpexporter v0.111.0
	go.opentelemetry.io/collector/exporter/otlphttpexporter v0.111.0
	go.opentelemetry.io/collector/extension v0.111.0
	go.opentelemetry.io/collector/extension/zpagesextension v0.111.0
	go.opentelemetry.io/collector/otelcol v0.111.0
	go.opentelemetry.io/collector/processor v0.111.0
	go.opentelemetry.io/collector/processor/batchprocessor v0.111.0
	go.opentelemetry.io/collector/processor/memorylimiterprocessor v0.111.0
	go.opentelemetry.io/collector/receiver v0.111.0
	go.opentelemetry.io/collector/receiver/nopreceiver v0.111.0
	go.opentelemetry.io/collector/receiver/otlpreceiver v0.111.0
)

require (
	cloud.google.com/go/auth v0.7.0 // indirect
	cloud.google.com/go/auth/oauth2adapt v0.2.2 // indirect
	cloud.google.com/go/compute/metadata v0.5.2 // indirect
	github.com/Azure/azure-sdk-for-go/sdk/azcore v1.13.0 // indirect
	github.com/Azure/azure-sdk-for-go/sdk/azidentity v1.7.0 // indirect
	github.com/Azure/azure-sdk-for-go/sdk/internal v1.10.0 // indirect
	github.com/Azure/azure-sdk-for-go/sdk/resourcemanager/compute/armcompute/v5 v5.7.0 // indirect
	github.com/Azure/azure-sdk-for-go/sdk/resourcemanager/network/armnetwork/v4 v4.3.0 // indirect
	github.com/AzureAD/microsoft-authentication-library-for-go v1.2.2 // indirect
	github.com/Code-Hex/go-generics-cache v1.5.1 // indirect
	github.com/GoogleCloudPlatform/opentelemetry-operations-go/detectors/gcp v1.24.1 // indirect
	github.com/Microsoft/go-winio v0.6.2 // indirect
	github.com/Showmax/go-fqdn v1.0.0 // indirect
	github.com/alecthomas/participle/v2 v2.1.1 // indirect
	github.com/alecthomas/units v0.0.0-20240626203959-61d1e3462e30 // indirect
	github.com/antchfx/xmlquery v1.4.1 // indirect
	github.com/antchfx/xpath v1.3.1 // indirect
	github.com/apache/thrift v0.21.0 // indirect
	github.com/armon/go-metrics v0.4.1 // indirect
	github.com/aws/aws-sdk-go v1.55.5 // indirect
	github.com/beorn7/perks v1.0.1 // indirect
	github.com/bmatcuk/doublestar/v4 v4.6.1 // indirect
	github.com/cenkalti/backoff/v4 v4.3.0 // indirect
	github.com/cespare/xxhash/v2 v2.3.0 // indirect
	github.com/cncf/xds/go v0.0.0-20240723142845-024c85f92f20 // indirect
	github.com/davecgh/go-spew v1.1.2-0.20180830191138-d8f796af33cc // indirect
	github.com/dennwc/varint v1.0.0 // indirect
	github.com/digitalocean/godo v1.118.0 // indirect
	github.com/distribution/reference v0.6.0 // indirect
	github.com/docker/docker v27.0.3+incompatible // indirect
	github.com/docker/go-connections v0.5.0 // indirect
	github.com/docker/go-units v0.5.0 // indirect
	github.com/ebitengine/purego v0.8.0 // indirect
	github.com/elastic/go-grok v0.3.1 // indirect
	github.com/elastic/lunes v0.1.0 // indirect
	github.com/emicklei/go-restful/v3 v3.11.0 // indirect
	github.com/envoyproxy/go-control-plane v0.13.0 // indirect
	github.com/envoyproxy/protoc-gen-validate v1.1.0 // indirect
	github.com/expr-lang/expr v1.16.9 // indirect
	github.com/fatih/color v1.16.0 // indirect
	github.com/felixge/httpsnoop v1.0.4 // indirect
	github.com/fsnotify/fsnotify v1.7.0 // indirect
	github.com/fxamacker/cbor/v2 v2.7.0 // indirect
	github.com/go-kit/log v0.2.1 // indirect
	github.com/go-logfmt/logfmt v0.6.0 // indirect
	github.com/go-logr/logr v1.4.2 // indirect
	github.com/go-logr/stdr v1.2.2 // indirect
	github.com/go-ole/go-ole v1.3.0 // indirect
	github.com/go-openapi/jsonpointer v0.20.2 // indirect
	github.com/go-openapi/jsonreference v0.20.4 // indirect
	github.com/go-openapi/swag v0.22.9 // indirect
	github.com/go-resty/resty/v2 v2.13.1 // indirect
	github.com/go-viper/mapstructure/v2 v2.1.0 // indirect
	github.com/go-zookeeper/zk v1.0.3 // indirect
	github.com/gobwas/glob v0.2.3 // indirect
	github.com/goccy/go-json v0.10.3 // indirect
	github.com/gogo/googleapis v1.4.1 // indirect
	github.com/gogo/protobuf v1.3.2 // indirect
	github.com/golang-jwt/jwt/v5 v5.2.1 // indirect
	github.com/golang/groupcache v0.0.0-20210331224755-41bb18bfe9da // indirect
	github.com/golang/protobuf v1.5.4 // indirect
	github.com/golang/snappy v0.0.4 // indirect
	github.com/google/gnostic-models v0.6.8 // indirect
	github.com/google/go-cmp v0.6.0 // indirect
	github.com/google/go-querystring v1.1.0 // indirect
	github.com/google/gofuzz v1.2.0 // indirect
	github.com/google/s2a-go v0.1.7 // indirect
	github.com/google/uuid v1.6.0 // indirect
	github.com/googleapis/enterprise-certificate-proxy v0.3.2 // indirect
	github.com/googleapis/gax-go/v2 v2.12.5 // indirect
	github.com/gophercloud/gophercloud v1.13.0 // indirect
	github.com/gorilla/mux v1.8.1 // indirect
	github.com/gorilla/websocket v1.5.0 // indirect
	github.com/grafana/regexp v0.0.0-20240518133315-a468a5bfb3bc // indirect
	github.com/grpc-ecosystem/grpc-gateway/v2 v2.22.0 // indirect
	github.com/hashicorp/consul/api v1.29.4 // indirect
	github.com/hashicorp/cronexpr v1.1.2 // indirect
	github.com/hashicorp/errwrap v1.1.0 // indirect
	github.com/hashicorp/go-cleanhttp v0.5.2 // indirect
	github.com/hashicorp/go-hclog v1.6.3 // indirect
	github.com/hashicorp/go-immutable-radix v1.3.1 // indirect
	github.com/hashicorp/go-multierror v1.1.1 // indirect
	github.com/hashicorp/go-retryablehttp v0.7.7 // indirect
	github.com/hashicorp/go-rootcerts v1.0.2 // indirect
	github.com/hashicorp/go-version v1.7.0 // indirect
	github.com/hashicorp/golang-lru v1.0.2 // indirect
	github.com/hashicorp/golang-lru/v2 v2.0.7 // indirect
	github.com/hashicorp/nomad/api v0.0.0-20240717122358-3d93bd3778f3 // indirect
	github.com/hashicorp/serf v0.10.1 // indirect
	github.com/hetznercloud/hcloud-go/v2 v2.10.2 // indirect
	github.com/iancoleman/strcase v0.3.0 // indirect
	github.com/imdario/mergo v0.3.16 // indirect
	github.com/inconshreveable/mousetrap v1.1.0 // indirect
	github.com/ionos-cloud/sdk-go/v6 v6.1.11 // indirect
	github.com/jaegertracing/jaeger v1.61.0 // indirect
	github.com/jmespath/go-jmespath v0.4.0 // indirect
	github.com/jonboulle/clockwork v0.4.0 // indirect
	github.com/josharian/intern v1.0.0 // indirect
	github.com/jpillora/backoff v1.0.0 // indirect
	github.com/json-iterator/go v1.1.12 // indirect
	github.com/klauspost/compress v1.17.10 // indirect
	github.com/knadh/koanf/maps v0.1.1 // indirect
	github.com/knadh/koanf/providers/confmap v0.1.0 // indirect
	github.com/knadh/koanf/v2 v2.1.1 // indirect
	github.com/kolo/xmlrpc v0.0.0-20220921171641-a4b6fa1dd06b // indirect
	github.com/kylelemons/godebug v1.1.0 // indirect
	github.com/leodido/go-syslog/v4 v4.2.0 // indirect
	github.com/leodido/ragel-machinery v0.0.0-20190525184631-5f46317e436b // indirect
	github.com/lightstep/go-expohisto v1.0.0 // indirect
	github.com/linode/linodego v1.37.0 // indirect
	github.com/lufia/plan9stats v0.0.0-20220913051719-115f729f3c8c // indirect
	github.com/magefile/mage v1.15.0 // indirect
	github.com/mailru/easyjson v0.7.7 // indirect
	github.com/mattn/go-colorable v0.1.13 // indirect
	github.com/mattn/go-isatty v0.0.20 // indirect
	github.com/miekg/dns v1.1.61 // indirect
	github.com/mitchellh/copystructure v1.2.0 // indirect
	github.com/mitchellh/go-homedir v1.1.0 // indirect
	github.com/mitchellh/mapstructure v1.5.1-0.20231216201459-8508981c8b6c // indirect
	github.com/mitchellh/reflectwalk v1.0.2 // indirect
	github.com/moby/docker-image-spec v1.3.1 // indirect
	github.com/modern-go/concurrent v0.0.0-20180306012644-bacd9c7ef1dd // indirect
	github.com/modern-go/reflect2 v1.0.2 // indirect
	github.com/mostynb/go-grpc-compression v1.2.3 // indirect
	github.com/munnerz/goautoneg v0.0.0-20191010083416-a7dc8b61c822 // indirect
	github.com/mwitkow/go-conntrack v0.0.0-20190716064945-2f068394615f // indirect
	github.com/open-telemetry/opentelemetry-collector-contrib/extension/observer v0.111.0 // indirect
	github.com/open-telemetry/opentelemetry-collector-contrib/internal/aws/ecsutil v0.111.0 // indirect
	github.com/open-telemetry/opentelemetry-collector-contrib/internal/common v0.111.0 // indirect
	github.com/open-telemetry/opentelemetry-collector-contrib/internal/coreinternal v0.111.0 // indirect
	github.com/open-telemetry/opentelemetry-collector-contrib/internal/docker v0.111.0 // indirect
	github.com/open-telemetry/opentelemetry-collector-contrib/internal/filter v0.111.0 // indirect
	github.com/open-telemetry/opentelemetry-collector-contrib/internal/k8sconfig v0.111.0 // indirect
	github.com/open-telemetry/opentelemetry-collector-contrib/internal/metadataproviders v0.111.0 // indirect
	github.com/open-telemetry/opentelemetry-collector-contrib/internal/pdatautil v0.111.0 // indirect
	github.com/open-telemetry/opentelemetry-collector-contrib/internal/sharedcomponent v0.111.0 // indirect
	github.com/open-telemetry/opentelemetry-collector-contrib/internal/splunk v0.111.0 // indirect
	github.com/open-telemetry/opentelemetry-collector-contrib/pkg/batchperresourceattr v0.111.0 // indirect
	github.com/open-telemetry/opentelemetry-collector-contrib/pkg/experimentalmetricmetadata v0.111.0 // indirect
	github.com/open-telemetry/opentelemetry-collector-contrib/pkg/ottl v0.111.0 // indirect
	github.com/open-telemetry/opentelemetry-collector-contrib/pkg/pdatautil v0.111.0 // indirect
	github.com/open-telemetry/opentelemetry-collector-contrib/pkg/sampling v0.111.0 // indirect
	github.com/open-telemetry/opentelemetry-collector-contrib/pkg/stanza v0.111.0 // indirect
	github.com/open-telemetry/opentelemetry-collector-contrib/pkg/translator/jaeger v0.111.0 // indirect
	github.com/open-telemetry/opentelemetry-collector-contrib/pkg/translator/prometheus v0.111.0 // indirect
	github.com/open-telemetry/opentelemetry-collector-contrib/pkg/translator/zipkin v0.111.0 // indirect
	github.com/opencontainers/go-digest v1.0.0 // indirect
	github.com/opencontainers/image-spec v1.1.0 // indirect
	github.com/openshift/api v3.9.0+incompatible // indirect
	github.com/openshift/client-go v0.0.0-20210521082421-73d9475a9142 // indirect
	github.com/openzipkin/zipkin-go v0.4.3 // indirect
	github.com/ovh/go-ovh v1.6.0 // indirect
	github.com/philhofer/fwd v1.1.3-0.20240916144458-20a13a1f6b7c // indirect
	github.com/pkg/browser v0.0.0-20240102092130-5ac0b6a4141c // indirect
	github.com/pkg/errors v0.9.1 // indirect
	github.com/planetscale/vtprotobuf v0.6.1-0.20240319094008-0393e58bdf10 // indirect
	github.com/pmezard/go-difflib v1.0.1-0.20181226105442-5d4384ee4fb2 // indirect
	github.com/power-devops/perfstat v0.0.0-20220216144756-c35f1ee13d7c // indirect
	github.com/prometheus-community/windows_exporter v0.27.2 // indirect
	github.com/prometheus/client_golang v1.20.4 // indirect
	github.com/prometheus/client_model v0.6.1 // indirect
	github.com/prometheus/common v0.60.0 // indirect
	github.com/prometheus/common/sigv4 v0.1.0 // indirect
	github.com/prometheus/procfs v0.15.1 // indirect
	github.com/prometheus/prometheus v0.54.1 // indirect
	github.com/rs/cors v1.11.1 // indirect
	github.com/scaleway/scaleway-sdk-go v1.0.0-beta.29 // indirect
	github.com/shirou/gopsutil/v4 v4.24.9 // indirect
	github.com/signalfx/sapm-proto v0.14.0 // indirect
	github.com/spf13/cast v1.7.0 // indirect
	github.com/spf13/cobra v1.8.1 // indirect
	github.com/spf13/pflag v1.0.5 // indirect
	github.com/stretchr/objx v0.5.2 // indirect
	github.com/stretchr/testify v1.9.0 // indirect
	github.com/tinylib/msgp v1.2.2 // indirect
	github.com/tklauser/go-sysconf v0.3.12 // indirect
	github.com/tklauser/numcpus v0.6.1 // indirect
	github.com/ua-parser/uap-go v0.0.0-20240611065828-3a4781585db6 // indirect
	github.com/valyala/fastjson v1.6.4 // indirect
	github.com/vultr/govultr/v2 v2.17.2 // indirect
	github.com/x448/float16 v0.8.4 // indirect
	github.com/yusufpapurcu/wmi v1.2.4 // indirect
	go.opencensus.io v0.24.0 // indirect
	go.opentelemetry.io/collector v0.111.0 // indirect
	go.opentelemetry.io/collector/client v1.17.0 // indirect
	go.opentelemetry.io/collector/component/componentprofiles v0.111.0 // indirect
	go.opentelemetry.io/collector/component/componentstatus v0.111.0 // indirect
	go.opentelemetry.io/collector/config/configauth v0.111.0 // indirect
	go.opentelemetry.io/collector/config/configcompression v1.17.0 // indirect
	go.opentelemetry.io/collector/config/configgrpc v0.111.0 // indirect
	go.opentelemetry.io/collector/config/confighttp v0.111.0 // indirect
	go.opentelemetry.io/collector/config/confignet v1.17.0 // indirect
	go.opentelemetry.io/collector/config/configopaque v1.17.0 // indirect
	go.opentelemetry.io/collector/config/configretry v1.17.0 // indirect
	go.opentelemetry.io/collector/config/configtelemetry v0.111.0 // indirect
	go.opentelemetry.io/collector/config/configtls v1.17.0 // indirect
	go.opentelemetry.io/collector/config/internal v0.111.0 // indirect
	go.opentelemetry.io/collector/confmap v1.17.0 // indirect
	go.opentelemetry.io/collector/connector/connectorprofiles v0.111.0 // indirect
	go.opentelemetry.io/collector/consumer v0.111.0 // indirect
	go.opentelemetry.io/collector/consumer/consumerprofiles v0.111.0 // indirect
	go.opentelemetry.io/collector/consumer/consumertest v0.111.0 // indirect
	go.opentelemetry.io/collector/exporter/exporterprofiles v0.111.0 // indirect
	go.opentelemetry.io/collector/extension/auth v0.111.0 // indirect
	go.opentelemetry.io/collector/extension/experimental/storage v0.111.0 // indirect
	go.opentelemetry.io/collector/extension/extensioncapabilities v0.111.0 // indirect
	go.opentelemetry.io/collector/featuregate v1.17.0 // indirect
	go.opentelemetry.io/collector/filter v0.111.0 // indirect
	go.opentelemetry.io/collector/internal/globalgates v0.111.0 // indirect
	go.opentelemetry.io/collector/internal/globalsignal v0.111.0 // indirect
	go.opentelemetry.io/collector/pdata v1.17.0 // indirect
	go.opentelemetry.io/collector/pdata/pprofile v0.111.0 // indirect
	go.opentelemetry.io/collector/pdata/testdata v0.111.0 // indirect
	go.opentelemetry.io/collector/pipeline v0.111.0 // indirect
	go.opentelemetry.io/collector/processor/processorprofiles v0.111.0 // indirect
	go.opentelemetry.io/collector/receiver/receiverprofiles v0.111.0 // indirect
	go.opentelemetry.io/collector/semconv v0.111.0 // indirect
	go.opentelemetry.io/collector/service v0.111.0 // indirect
	go.opentelemetry.io/contrib/config v0.10.0 // indirect
	go.opentelemetry.io/contrib/instrumentation/google.golang.org/grpc/otelgrpc v0.55.0 // indirect
	go.opentelemetry.io/contrib/instrumentation/net/http/otelhttp v0.55.0 // indirect
	go.opentelemetry.io/contrib/propagators/b3 v1.30.0 // indirect
	go.opentelemetry.io/contrib/zpages v0.55.0 // indirect
	go.opentelemetry.io/otel v1.30.0 // indirect
	go.opentelemetry.io/otel/exporters/otlp/otlplog/otlploghttp v0.6.0 // indirect
	go.opentelemetry.io/otel/exporters/otlp/otlpmetric/otlpmetricgrpc v1.30.0 // indirect
	go.opentelemetry.io/otel/exporters/otlp/otlpmetric/otlpmetrichttp v1.30.0 // indirect
	go.opentelemetry.io/otel/exporters/otlp/otlptrace v1.30.0 // indirect
	go.opentelemetry.io/otel/exporters/otlp/otlptrace/otlptracegrpc v1.30.0 // indirect
	go.opentelemetry.io/otel/exporters/otlp/otlptrace/otlptracehttp v1.30.0 // indirect
	go.opentelemetry.io/otel/exporters/prometheus v0.52.0 // indirect
	go.opentelemetry.io/otel/exporters/stdout/stdoutlog v0.6.0 // indirect
	go.opentelemetry.io/otel/exporters/stdout/stdoutmetric v1.30.0 // indirect
	go.opentelemetry.io/otel/exporters/stdout/stdouttrace v1.30.0 // indirect
	go.opentelemetry.io/otel/log v0.6.0 // indirect
	go.opentelemetry.io/otel/metric v1.30.0 // indirect
	go.opentelemetry.io/otel/sdk v1.30.0 // indirect
	go.opentelemetry.io/otel/sdk/log v0.6.0 // indirect
	go.opentelemetry.io/otel/sdk/metric v1.30.0 // indirect
	go.opentelemetry.io/otel/trace v1.30.0 // indirect
	go.opentelemetry.io/proto/otlp v1.3.1 // indirect
	go.uber.org/atomic v1.11.0 // indirect
	go.uber.org/multierr v1.11.0 // indirect
	go.uber.org/zap v1.27.0 // indirect
	golang.org/x/crypto v0.28.0 // indirect
	golang.org/x/exp v0.0.0-20241004190924-225e2abe05e6 // indirect
	golang.org/x/mod v0.21.0 // indirect
<<<<<<< HEAD
	golang.org/x/net v0.29.0 // indirect
	golang.org/x/oauth2 v0.23.0 // indirect
	golang.org/x/sync v0.8.0 // indirect
	golang.org/x/sys v0.25.0 // indirect
	golang.org/x/term v0.24.0 // indirect
	golang.org/x/text v0.18.0 // indirect
	golang.org/x/time v0.6.0 // indirect
	golang.org/x/tools v0.25.0 // indirect
	gonum.org/v1/gonum v0.15.1 // indirect
	google.golang.org/api v0.188.0 // indirect
	google.golang.org/genproto/googleapis/api v0.0.0-20240903143218-8af14fe29dc1 // indirect
	google.golang.org/genproto/googleapis/rpc v0.0.0-20240903143218-8af14fe29dc1 // indirect
	google.golang.org/grpc v1.67.1 // indirect
=======
	golang.org/x/net v0.30.0 // indirect
	golang.org/x/oauth2 v0.20.0 // indirect
	golang.org/x/sync v0.8.0 // indirect
	golang.org/x/sys v0.26.0 // indirect
	golang.org/x/term v0.25.0 // indirect
	golang.org/x/text v0.19.0 // indirect
	golang.org/x/time v0.7.0 // indirect
	golang.org/x/tools v0.26.0 // indirect
	gonum.org/v1/gonum v0.15.0 // indirect
	google.golang.org/api v0.169.0 // indirect
	google.golang.org/genproto/googleapis/api v0.0.0-20240520151616-dc85e6b867a5 // indirect
	google.golang.org/genproto/googleapis/rpc v0.0.0-20240520151616-dc85e6b867a5 // indirect
	google.golang.org/grpc v1.64.0 // indirect
>>>>>>> c1643229
	google.golang.org/protobuf v1.34.2 // indirect
	gopkg.in/inf.v0 v0.9.1 // indirect
	gopkg.in/ini.v1 v1.67.0 // indirect
	gopkg.in/yaml.v2 v2.4.0 // indirect
	gopkg.in/yaml.v3 v3.0.1 // indirect
	k8s.io/api v0.31.1 // indirect
	k8s.io/apimachinery v0.31.1 // indirect
	k8s.io/client-go v0.31.1 // indirect
	k8s.io/klog/v2 v2.130.1 // indirect
	k8s.io/kube-openapi v0.0.0-20240228011516-70dd3763d340 // indirect
	k8s.io/utils v0.0.0-20240711033017-18e509b52bc8 // indirect
	sigs.k8s.io/json v0.0.0-20221116044647-bc3834ca7abd // indirect
	sigs.k8s.io/structured-merge-diff/v4 v4.4.1 // indirect
	sigs.k8s.io/yaml v1.4.0 // indirect
)

replace github.com/googleapis/gnostic v0.5.6 => github.com/googleapis/gnostic v0.5.5

replace github.com/docker/go-connections v0.4.1-0.20210727194412-58542c764a11 => github.com/docker/go-connections v0.4.0

replace github.com/mattn/go-ieproxy => github.com/mattn/go-ieproxy v0.0.1

replace github.com/openshift/api => github.com/openshift/api v0.0.0-20230726162818-81f778f3b3ec

replace github.com/open-telemetry/opentelemetry-collector-contrib/connector/datadogconnector => github.com/open-telemetry/opentelemetry-collector-contrib/connector/datadogconnector v0.103.0

replace github.com/DataDog/datadog-agent/comp/core/config => ../../../core/config

replace github.com/DataDog/datadog-agent/comp/core/flare/builder => ../../../core/flare/builder

replace github.com/DataDog/datadog-agent/comp/core/flare/types => ../../../core/flare/types

replace github.com/DataDog/datadog-agent/comp/core/hostname/hostnameinterface => ../../../core/hostname/hostnameinterface

replace github.com/DataDog/datadog-agent/comp/core/log/def => ../../../core/log/def

replace github.com/DataDog/datadog-agent/comp/core/log/mock => ../../../core/log/mock

replace github.com/DataDog/datadog-agent/comp/core/secrets => ../../../core/secrets

replace github.com/DataDog/datadog-agent/comp/core/telemetry => ../../../core/telemetry

replace github.com/DataDog/datadog-agent/comp/def => ../../../def

replace github.com/DataDog/datadog-agent/comp/trace/compression/impl-gzip => ../../../trace/compression/impl-gzip

replace github.com/DataDog/datadog-agent/comp/trace/compression/def => ../../../trace/compression/def

replace github.com/DataDog/datadog-agent/comp/trace/compression/impl-zstd => ../../../trace/compression/impl-zstd

replace github.com/DataDog/datadog-agent/comp/logs/agent/config => ../../../logs/agent/config

replace github.com/DataDog/datadog-agent/comp/otelcol/collector-contrib/def => ../def<|MERGE_RESOLUTION|>--- conflicted
+++ resolved
@@ -301,35 +301,19 @@
 	golang.org/x/crypto v0.28.0 // indirect
 	golang.org/x/exp v0.0.0-20241004190924-225e2abe05e6 // indirect
 	golang.org/x/mod v0.21.0 // indirect
-<<<<<<< HEAD
-	golang.org/x/net v0.29.0 // indirect
+	golang.org/x/net v0.30.0 // indirect
 	golang.org/x/oauth2 v0.23.0 // indirect
-	golang.org/x/sync v0.8.0 // indirect
-	golang.org/x/sys v0.25.0 // indirect
-	golang.org/x/term v0.24.0 // indirect
-	golang.org/x/text v0.18.0 // indirect
-	golang.org/x/time v0.6.0 // indirect
-	golang.org/x/tools v0.25.0 // indirect
-	gonum.org/v1/gonum v0.15.1 // indirect
-	google.golang.org/api v0.188.0 // indirect
-	google.golang.org/genproto/googleapis/api v0.0.0-20240903143218-8af14fe29dc1 // indirect
-	google.golang.org/genproto/googleapis/rpc v0.0.0-20240903143218-8af14fe29dc1 // indirect
-	google.golang.org/grpc v1.67.1 // indirect
-=======
-	golang.org/x/net v0.30.0 // indirect
-	golang.org/x/oauth2 v0.20.0 // indirect
 	golang.org/x/sync v0.8.0 // indirect
 	golang.org/x/sys v0.26.0 // indirect
 	golang.org/x/term v0.25.0 // indirect
 	golang.org/x/text v0.19.0 // indirect
 	golang.org/x/time v0.7.0 // indirect
 	golang.org/x/tools v0.26.0 // indirect
-	gonum.org/v1/gonum v0.15.0 // indirect
-	google.golang.org/api v0.169.0 // indirect
-	google.golang.org/genproto/googleapis/api v0.0.0-20240520151616-dc85e6b867a5 // indirect
-	google.golang.org/genproto/googleapis/rpc v0.0.0-20240520151616-dc85e6b867a5 // indirect
-	google.golang.org/grpc v1.64.0 // indirect
->>>>>>> c1643229
+	gonum.org/v1/gonum v0.15.1 // indirect
+	google.golang.org/api v0.188.0 // indirect
+	google.golang.org/genproto/googleapis/api v0.0.0-20240903143218-8af14fe29dc1 // indirect
+	google.golang.org/genproto/googleapis/rpc v0.0.0-20240903143218-8af14fe29dc1 // indirect
+	google.golang.org/grpc v1.67.1 // indirect
 	google.golang.org/protobuf v1.34.2 // indirect
 	gopkg.in/inf.v0 v0.9.1 // indirect
 	gopkg.in/ini.v1 v1.67.0 // indirect
