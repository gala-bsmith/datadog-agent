--- conflicted
+++ resolved
@@ -454,9 +454,6 @@
 		clusterName = clustername.GetClusterName(context.TODO(), hname)
 	}
 
-<<<<<<< HEAD
-	configService.Start(ctx)
-=======
 	clusterID, err := clustername.GetClusterID()
 	if err != nil {
 		pkglog.Warnf("Error retrieving cluster ID: cluster-id won't be set for remote-config")
@@ -466,7 +463,6 @@
 	if err != nil {
 		return nil, nil, err
 	}
->>>>>>> 5b3c5ccb
 
 	rcClient, err := rcclient.NewClient(rcService,
 		rcclient.WithAgent("cluster-agent", version.AgentVersion),
