// Unless explicitly stated otherwise all files in this repository are licensed
// under the Apache License Version 2.0.
// This product includes software developed at Datadog (https://www.datadoghq.com/).
// Copyright 2016-present Datadog, Inc.

//go:build !windows

package main

import (
	"context"
	"errors"
	"fmt"
	"os"
	"os/exec"
	"strings"
	"sync"
	"time"

	serverlessInitLog "github.com/DataDog/datadog-agent/cmd/serverless-init/log"
	"github.com/DataDog/datadog-agent/cmd/serverless-init/mode"
	"github.com/DataDog/datadog-agent/comp/core/autodiscovery"
	"github.com/DataDog/datadog-agent/comp/core/autodiscovery/autodiscoveryimpl"
	coreconfig "github.com/DataDog/datadog-agent/comp/core/config"
	healthprobeDef "github.com/DataDog/datadog-agent/comp/core/healthprobe/def"
	healthprobeFx "github.com/DataDog/datadog-agent/comp/core/healthprobe/fx"
	logdef "github.com/DataDog/datadog-agent/comp/core/log/def"
	logfx "github.com/DataDog/datadog-agent/comp/core/log/fx"
	"github.com/DataDog/datadog-agent/comp/core/secrets"
	"github.com/DataDog/datadog-agent/comp/core/secrets/secretsimpl"
	"github.com/DataDog/datadog-agent/comp/core/tagger"
	"github.com/DataDog/datadog-agent/comp/core/tagger/taggerimpl"
	nooptelemetry "github.com/DataDog/datadog-agent/comp/core/telemetry/noopsimpl"

	workloadmeta "github.com/DataDog/datadog-agent/comp/core/workloadmeta/def"
	workloadmetafx "github.com/DataDog/datadog-agent/comp/core/workloadmeta/fx"
	"github.com/DataDog/datadog-agent/pkg/serverless"

	"go.uber.org/atomic"
	"go.uber.org/fx"

	"github.com/DataDog/datadog-agent/cmd/serverless-init/cloudservice"
	"github.com/DataDog/datadog-agent/cmd/serverless-init/metric"
	serverlessInitTag "github.com/DataDog/datadog-agent/cmd/serverless-init/tag"
	logsAgent "github.com/DataDog/datadog-agent/comp/logs/agent"
	"github.com/DataDog/datadog-agent/pkg/config/model"
	pkgconfigsetup "github.com/DataDog/datadog-agent/pkg/config/setup"
	configUtils "github.com/DataDog/datadog-agent/pkg/config/utils"
	"github.com/DataDog/datadog-agent/pkg/serverless/metrics"
	"github.com/DataDog/datadog-agent/pkg/serverless/otlp"
	"github.com/DataDog/datadog-agent/pkg/serverless/random"
	serverlessTag "github.com/DataDog/datadog-agent/pkg/serverless/tags"
	"github.com/DataDog/datadog-agent/pkg/serverless/trace"
	tracelog "github.com/DataDog/datadog-agent/pkg/trace/log"
	"github.com/DataDog/datadog-agent/pkg/util/fxutil"
	"github.com/DataDog/datadog-agent/pkg/util/log"
	"github.com/DataDog/datadog-agent/pkg/util/optional"
)

const datadogConfigPath = "datadog.yaml"

var modeConf mode.Conf

func main() {

	modeConf = mode.DetectMode()
	setEnvWithoutOverride(modeConf.EnvDefaults)

	err := fxutil.OneShot(
		run,
		autodiscoveryimpl.Module(),
		fx.Provide(func(config coreconfig.Component) healthprobeDef.Options {
			return healthprobeDef.Options{
				Port:           config.GetInt("health_port"),
				LogsGoroutines: config.GetBool("log_all_goroutines_when_unhealthy"),
			}
		}),
		taggerimpl.Module(),
		healthprobeFx.Module(),
		workloadmetafx.Module(workloadmeta.NewParams()),
		fx.Supply(tagger.NewTaggerParams()),
		fx.Supply(coreconfig.NewParams("", coreconfig.WithConfigMissingOK(true))),
		coreconfig.Module(),
		fx.Supply(secrets.NewEnabledParams()),
		secretsimpl.Module(),
		fx.Provide(func(secrets secrets.Component) optional.Option[secrets.Component] { return optional.NewOption(secrets) }),
		fx.Supply(logdef.ForOneShot(modeConf.LoggerName, "off", true)),
		logfx.Module(),
		nooptelemetry.Module(),
	)

	if err != nil {
		log.Error(err)
		exitCode := errorExitCode(err)
		log.Flush()
		os.Exit(exitCode)
	}
}

// removing these unused dependencies will cause silent crash due to fx framework
func run(_ secrets.Component, _ autodiscovery.Component, _ healthprobeDef.Component, tagger tagger.Component) error {
	cloudService, logConfig, traceAgent, metricAgent, logsAgent := setup(modeConf, tagger)

	err := modeConf.Runner(logConfig)

	metric.AddShutdownMetric(cloudService.GetPrefix(), metricAgent.GetExtraTags(), time.Now(), metricAgent.Demux)
	lastFlush(logConfig.FlushTimeout, metricAgent, traceAgent, logsAgent)

	return err
}

func setup(_ mode.Conf, tagger tagger.Component) (cloudservice.CloudService, *serverlessInitLog.Config, trace.ServerlessTraceAgent, *metrics.ServerlessMetricAgent, logsAgent.ServerlessLogsAgent) {
	tracelog.SetLogger(corelogger{})

	// load proxy settings
	pkgconfigsetup.LoadProxyFromEnv(pkgconfigsetup.Datadog())

	cloudService := cloudservice.GetCloudServiceType()

	log.Debugf("Detected cloud service: %s", cloudService.GetOrigin())

	// Ignore errors for now. Once we go GA, check for errors
	// and exit right away.
	_ = cloudService.Init()

	tags := serverlessInitTag.GetBaseTagsMapWithMetadata(
		serverlessTag.MergeWithOverwrite(
			serverlessTag.ArrayToMap(configUtils.GetConfiguredTags(pkgconfigsetup.Datadog(), false)),
			cloudService.GetTags()),
		modeConf.TagVersionMode)

	origin := cloudService.GetOrigin()
	prefix := cloudService.GetPrefix()

	agentLogConfig := serverlessInitLog.CreateConfig(origin)

	// The datadog-agent requires Load to be called or it could
	// panic down the line.
	_, err := pkgconfigsetup.LoadWithoutSecret(pkgconfigsetup.Datadog(), nil)
	if err != nil {
		log.Debugf("Error loading config: %v\n", err)
	}
	logsAgent := serverlessInitLog.SetupLogAgent(agentLogConfig, tags, tagger)

	traceAgent := setupTraceAgent(tags, tagger)

	metricAgent := setupMetricAgent(tags, tagger)
	metric.AddColdStartMetric(prefix, metricAgent.GetExtraTags(), time.Now(), metricAgent.Demux)

	setupOtlpAgent(metricAgent)

	go flushMetricsAgent(metricAgent)
	return cloudService, agentLogConfig, traceAgent, metricAgent, logsAgent
}

<<<<<<< HEAD
func setupTraceAgent(tags map[string]string, tagger tagger.Component) trace.ServerlessTraceAgent {
	traceAgent := trace.StartServerlessTraceAgent(
		&trace.ServerlessTraceAgentParams{
			Enabled:         pkgconfigsetup.Datadog().GetBool("apm_config.enabled"),
			LoadConfig:      &trace.LoadConfig{Path: datadogConfigPath, Tagger: tagger},
			LambdaSpanChan:  nil,
			ColdStartSpanID: random.Random.Uint64(),
			RCService:       nil,
		},
	)
=======
var azureContainerAppTags = []string{
	"subscription_id",
	"resource_group",
	"resource_id",
	"replicate_name",
	"aca.subscription.id",
	"aca.resource.group",
	"aca.resource.id",
	"aca.replica.name",
}

func setupTraceAgent(tags map[string]string, tagger tagger.Component) trace.ServerlessTraceAgent {
	var azureTags strings.Builder
	for _, azureContainerAppTag := range azureContainerAppTags {
		if value, ok := tags[azureContainerAppTag]; ok {
			azureTags.WriteString(fmt.Sprintf(",%s:%s", azureContainerAppTag, value))
		}
	}
	traceAgent := trace.StartServerlessTraceAgent(trace.StartServerlessTraceAgentArgs{
		Enabled:               pkgconfigsetup.Datadog().GetBool("apm_config.enabled"),
		LoadConfig:            &trace.LoadConfig{Path: datadogConfigPath, Tagger: tagger},
		ColdStartSpanID:       random.Random.Uint64(),
		AzureContainerAppTags: azureTags.String(),
	})
>>>>>>> 87e65283
	traceAgent.SetTags(tags)
	go func() {
		for range time.Tick(3 * time.Second) {
			traceAgent.Flush()
		}
	}()
	return traceAgent
}

func setupMetricAgent(tags map[string]string, tagger tagger.Component) *metrics.ServerlessMetricAgent {
	pkgconfigsetup.Datadog().Set("use_v2_api.series", false, model.SourceAgentRuntime)
	pkgconfigsetup.Datadog().Set("dogstatsd_socket", "", model.SourceAgentRuntime)

	metricAgent := &metrics.ServerlessMetricAgent{
		SketchesBucketOffset: time.Second * 0,
		Tagger:               tagger,
	}
	// we don't want to add the container_id tag to metrics for cardinality reasons
	tags = serverlessInitTag.WithoutContainerID(tags)
	metricAgent.Start(5*time.Second, &metrics.MetricConfig{}, &metrics.MetricDogStatsD{})
	metricAgent.SetExtraTags(serverlessTag.MapToArray(tags))
	return metricAgent
}

func setupOtlpAgent(metricAgent *metrics.ServerlessMetricAgent) {
	if !otlp.IsEnabled() {
		log.Debugf("otlp endpoint disabled")
		return
	}
	otlpAgent := otlp.NewServerlessOTLPAgent(metricAgent.Demux.Serializer())
	otlpAgent.Start()
}

func flushMetricsAgent(metricAgent *metrics.ServerlessMetricAgent) {
	for range time.Tick(3 * time.Second) {
		metricAgent.Flush()
	}
}

func lastFlush(flushTimeout time.Duration, metricAgent serverless.FlushableAgent, traceAgent serverless.FlushableAgent, logsAgent logsAgent.ServerlessLogsAgent) bool {
	hasTimeout := atomic.NewInt32(0)
	wg := &sync.WaitGroup{}
	wg.Add(3)
	go flushAndWait(flushTimeout, wg, metricAgent, hasTimeout)
	go flushAndWait(flushTimeout, wg, traceAgent, hasTimeout)
	childCtx, cancel := context.WithTimeout(context.Background(), flushTimeout)
	defer cancel()
	go func(wg *sync.WaitGroup, ctx context.Context) {
		if logsAgent != nil {
			logsAgent.Flush(ctx)
		}
		wg.Done()
	}(wg, childCtx)
	wg.Wait()
	return hasTimeout.Load() > 0
}

func flushWithContext(ctx context.Context, timeoutchan chan struct{}, flushFunction func()) {
	flushFunction()
	select {
	case timeoutchan <- struct{}{}:
		log.Debug("finished flushing")
	case <-ctx.Done():
		log.Error("timed out while flushing")
		return
	}
}

func flushAndWait(flushTimeout time.Duration, wg *sync.WaitGroup, agent serverless.FlushableAgent, hasTimeout *atomic.Int32) {
	childCtx, cancel := context.WithTimeout(context.Background(), flushTimeout)
	defer cancel()
	ch := make(chan struct{}, 1)
	go flushWithContext(childCtx, ch, agent.Flush)
	select {
	case <-childCtx.Done():
		hasTimeout.Inc()
		break
	case <-ch:
		break
	}
	wg.Done()
}

func setEnvWithoutOverride(envToSet map[string]string) {
	for envName, envVal := range envToSet {
		if val, set := os.LookupEnv(envName); !set {
			os.Setenv(envName, envVal)
		} else {
			log.Debugf("%s already set with %s, skipping setting it", envName, val)
		}
	}
}

func errorExitCode(err error) int {
	// if error is of type exec.ExitError then propagate the exit code
	var exitError *exec.ExitError
	if errors.As(err, &exitError) {
		exitCode := exitError.ExitCode()
		log.Debugf("propagating exit code %v", exitCode)
		return exitCode
	}

	// use exit code 1 if there is no exit code in the error to propagate
	log.Debug("using default exit code 1")
	return 1
}<|MERGE_RESOLUTION|>--- conflicted
+++ resolved
@@ -153,18 +153,6 @@
 	return cloudService, agentLogConfig, traceAgent, metricAgent, logsAgent
 }
 
-<<<<<<< HEAD
-func setupTraceAgent(tags map[string]string, tagger tagger.Component) trace.ServerlessTraceAgent {
-	traceAgent := trace.StartServerlessTraceAgent(
-		&trace.ServerlessTraceAgentParams{
-			Enabled:         pkgconfigsetup.Datadog().GetBool("apm_config.enabled"),
-			LoadConfig:      &trace.LoadConfig{Path: datadogConfigPath, Tagger: tagger},
-			LambdaSpanChan:  nil,
-			ColdStartSpanID: random.Random.Uint64(),
-			RCService:       nil,
-		},
-	)
-=======
 var azureContainerAppTags = []string{
 	"subscription_id",
 	"resource_group",
@@ -189,7 +177,6 @@
 		ColdStartSpanID:       random.Random.Uint64(),
 		AzureContainerAppTags: azureTags.String(),
 	})
->>>>>>> 87e65283
 	traceAgent.SetTags(tags)
 	go func() {
 		for range time.Tick(3 * time.Second) {
