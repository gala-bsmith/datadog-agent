--- conflicted
+++ resolved
@@ -1,5 +1,4 @@
 load("@rules_go//go:def.bzl", "go_binary", "go_library")
-load("@rules_pkg//:pkg.bzl", "pkg_deb", "pkg_tar")
 
 go_library(
     name = "agent_lib",
@@ -118,27 +117,6 @@
     visibility = ["//visibility:public"],
 )
 
-<<<<<<< HEAD
-pkg_tar(
-    name = "agent_tar",
-    srcs = [":agent"],
-)
-
-pkg_deb(
-    name = "agent_deb",
-    data = ":agent_tar",
-    description = """Datadog Monitoring Agent
-The Datadog Monitoring Agent is a lightweight process that monitors system
-processes and services, and sends information back to your Datadog account.
-.
-This package installs and runs the advanced Agent daemon, which queues and
-forwards metrics from your applications as well as system services.
-.
-See http://www.datadoghq.com/ for more information""",
-    maintainer = "Datadog Packages <package@datadoghq.com>",
-    package = "datadog-agent",
-    version = "7.55.0",
-=======
 filegroup(
     name = "dist_files",
     srcs = glob(
@@ -153,5 +131,4 @@
         ],
     ),
     visibility = ["//visibility:public"],
->>>>>>> 77e3260f
 )