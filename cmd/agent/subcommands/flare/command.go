// Unless explicitly stated otherwise all files in this repository are licensed
// under the Apache License Version 2.0.
// This product includes software developed at Datadog (https://www.datadoghq.com/).
// Copyright 2016-present Datadog, Inc.

// Package flare implements 'agent flare'.
package flare

import (
	"bytes"
	"encoding/json"
	"errors"
	"fmt"
	"os"
	"path"
	"time"

	"github.com/fatih/color"
	"github.com/hashicorp/go-multierror"
	"github.com/spf13/cobra"
	"go.uber.org/fx"

	"github.com/DataDog/datadog-agent/cmd/agent/command"
	"github.com/DataDog/datadog-agent/cmd/agent/common"
	"github.com/DataDog/datadog-agent/cmd/agent/subcommands/streamlogs"

	commonpath "github.com/DataDog/datadog-agent/cmd/agent/common/path"
	"github.com/DataDog/datadog-agent/comp/aggregator/diagnosesendermanager/diagnosesendermanagerimpl"
	authtokenimpl "github.com/DataDog/datadog-agent/comp/api/authtoken/fetchonlyimpl"
	"github.com/DataDog/datadog-agent/comp/collector/collector"
	"github.com/DataDog/datadog-agent/comp/core"
	"github.com/DataDog/datadog-agent/comp/core/autodiscovery/autodiscoveryimpl"
	"github.com/DataDog/datadog-agent/comp/core/config"
	"github.com/DataDog/datadog-agent/comp/core/flare"
	"github.com/DataDog/datadog-agent/comp/core/flare/helpers"
	log "github.com/DataDog/datadog-agent/comp/core/log/def"
	"github.com/DataDog/datadog-agent/comp/core/secrets"
	"github.com/DataDog/datadog-agent/comp/core/sysprobeconfig"
	"github.com/DataDog/datadog-agent/comp/core/sysprobeconfig/sysprobeconfigimpl"
	"github.com/DataDog/datadog-agent/comp/core/tagger"
	"github.com/DataDog/datadog-agent/comp/core/tagger/taggerimpl"
	wmcatalog "github.com/DataDog/datadog-agent/comp/core/workloadmeta/collectors/catalog"
	workloadmeta "github.com/DataDog/datadog-agent/comp/core/workloadmeta/def"
	workloadmetafx "github.com/DataDog/datadog-agent/comp/core/workloadmeta/fx"
	"github.com/DataDog/datadog-agent/comp/metadata/host/hostimpl"
	"github.com/DataDog/datadog-agent/comp/metadata/inventoryagent/inventoryagentimpl"
	"github.com/DataDog/datadog-agent/comp/metadata/inventoryhost/inventoryhostimpl"
	"github.com/DataDog/datadog-agent/comp/metadata/inventoryotel/inventoryotelimpl"
	"github.com/DataDog/datadog-agent/comp/metadata/resources/resourcesimpl"
	"github.com/DataDog/datadog-agent/comp/serializer/compression/compressionimpl"
	"github.com/DataDog/datadog-agent/pkg/api/util"
	pkgconfig "github.com/DataDog/datadog-agent/pkg/config"
	"github.com/DataDog/datadog-agent/pkg/config/settings"
	"github.com/DataDog/datadog-agent/pkg/process/net"
	"github.com/DataDog/datadog-agent/pkg/serializer"
	"github.com/DataDog/datadog-agent/pkg/util/fxutil"
	"github.com/DataDog/datadog-agent/pkg/util/input"
	"github.com/DataDog/datadog-agent/pkg/util/optional"
)

// cliParams are the command-line arguments for this subcommand
type cliParams struct {
	*command.GlobalParams

	// args are the positional command-line arguments
	args []string

	// subcommand-specific flags

	customerEmail        string
	autoconfirm          bool
	forceLocal           bool
	profiling            int
	profileMutex         bool
	profileMutexFraction int
	profileBlocking      bool
	profileBlockingRate  int
	withStreamLogs       time.Duration
}

// Commands returns a slice of subcommands for the 'agent' command.
func Commands(globalParams *command.GlobalParams) []*cobra.Command {
	cliParams := &cliParams{
		GlobalParams: globalParams,
	}

	flareCmd := &cobra.Command{
		Use:   "flare [caseID]",
		Short: "Collect a flare and send it to Datadog",
		Long:  ``,
		RunE: func(_ *cobra.Command, args []string) error {
			cliParams.args = args
			config := config.NewAgentParams(globalParams.ConfFilePath,
				config.WithSecurityAgentConfigFilePaths([]string{
					path.Join(commonpath.DefaultConfPath, "security-agent.yaml"),
				}),
				config.WithConfigLoadSecurityAgent(true),
				config.WithIgnoreErrors(true),
				config.WithExtraConfFiles(globalParams.ExtraConfFilePath),
				config.WithFleetPoliciesDirPath(globalParams.FleetPoliciesDirPath),
			)

			return fxutil.OneShot(makeFlare,
				fx.Supply(cliParams),
				fx.Supply(core.BundleParams{
					ConfigParams:         config,
					SecretParams:         secrets.NewEnabledParams(),
					SysprobeConfigParams: sysprobeconfigimpl.NewParams(sysprobeconfigimpl.WithSysProbeConfFilePath(globalParams.SysProbeConfFilePath), sysprobeconfigimpl.WithFleetPoliciesDirPath(globalParams.FleetPoliciesDirPath)),
					LogParams:            log.ForOneShot(command.LoggerName, "off", false),
				}),
				flare.Module(flare.NewLocalParams(
					commonpath.GetDistPath(),
					commonpath.PyChecksPath,
					commonpath.DefaultLogFile,
					commonpath.DefaultJmxLogFile,
					commonpath.DefaultDogstatsDLogFile,
					commonpath.DefaultStreamlogsLogFile,
				)),
				// workloadmeta setup
<<<<<<< HEAD
				fx.Provide(wmcatalog.GetCatalog),
				fx.Provide(func() workloadmeta.Params {
					return workloadmeta.Params{
						AgentType:  workloadmeta.NodeAgent,
						InitHelper: common.GetWorkloadmetaInit(),
						NoInstance: !cliParams.forceLocal, //if forceLocal is true, we want to run workloadmeta
					}
=======
				wmcatalog.GetCatalog(),
				workloadmetafx.Module(workloadmeta.Params{
					AgentType:  workloadmeta.NodeAgent,
					InitHelper: common.GetWorkloadmetaInit(),
					NoInstance: !cliParams.forceLocal, //if forceLocal is true, we want to run workloadmeta
>>>>>>> 3b1e55e5
				}),
				taggerimpl.OptionalModule(),
				autodiscoveryimpl.OptionalModule(), // if forceLocal is true, we will start autodiscovery (loadComponents) later
				fx.Supply(optional.NewNoneOption[collector.Component]()),
				compressionimpl.Module(),
				diagnosesendermanagerimpl.Module(),
				// We need inventoryagent to fill the status page generated by the flare.
				inventoryagentimpl.Module(),
				hostimpl.Module(),
				inventoryhostimpl.Module(),
				inventoryotelimpl.Module(),
				resourcesimpl.Module(),
				authtokenimpl.Module(),
				// inventoryagent require a serializer. Since we're not actually sending the payload to
				// the backend a nil will work.
				fx.Provide(func() serializer.MetricSerializer {
					return nil
				}),
				core.Bundle(),
			)
		},
	}

	flareCmd.Flags().StringVarP(&cliParams.customerEmail, "email", "e", "", "Your email")
	flareCmd.Flags().BoolVarP(&cliParams.autoconfirm, "send", "s", false, "Automatically send flare (don't prompt for confirmation)")
	flareCmd.Flags().BoolVarP(&cliParams.forceLocal, "local", "l", false, "Force the creation of the flare by the command line instead of the agent process (useful when running in a containerized env)")
	flareCmd.Flags().IntVarP(&cliParams.profiling, "profile", "p", -1, "Add performance profiling data to the flare. It will collect a heap profile and a CPU profile for the amount of seconds passed to the flag, with a minimum of 30s")
	flareCmd.Flags().BoolVarP(&cliParams.profileMutex, "profile-mutex", "M", false, "Add mutex profile to the performance data in the flare")
	flareCmd.Flags().IntVarP(&cliParams.profileMutexFraction, "profile-mutex-fraction", "", 100, "Set the fraction of mutex contention events that are reported in the mutex profile")
	flareCmd.Flags().BoolVarP(&cliParams.profileBlocking, "profile-blocking", "B", false, "Add gorouting blocking profile to the performance data in the flare")
	flareCmd.Flags().IntVarP(&cliParams.profileBlockingRate, "profile-blocking-rate", "", 10000, "Set the fraction of goroutine blocking events that are reported in the blocking profile")
	flareCmd.Flags().DurationVarP(&cliParams.withStreamLogs, "with-stream-logs", "L", 0*time.Second, "Add stream-logs data to the flare. It will collect logs for the amount of seconds passed to the flag")
	flareCmd.SetArgs([]string{"caseID"})

	return []*cobra.Command{flareCmd}
}

func readProfileData(seconds int) (flare.ProfileData, error) {
	type agentProfileCollector func(service string) error

	pdata := flare.ProfileData{}
	c := util.GetClient(false)

	type pprofGetter func(path string) ([]byte, error)

	tcpGet := func(portConfig string) pprofGetter {
		pprofURL := fmt.Sprintf("http://127.0.0.1:%d/debug/pprof", pkgconfig.Datadog().GetInt(portConfig))
		return func(path string) ([]byte, error) {
			return util.DoGet(c, pprofURL+path, util.LeaveConnectionOpen)
		}
	}

	serviceProfileCollector := func(get func(url string) ([]byte, error), seconds int) agentProfileCollector {
		return func(service string) error {
			fmt.Fprintln(color.Output, color.BlueString("Getting a %ds profile snapshot from %s.", seconds, service))
			for _, prof := range []struct{ name, path string }{
				{
					// 1st heap profile
					name: service + "-1st-heap.pprof",
					path: "/heap",
				},
				{
					// CPU profile
					name: service + "-cpu.pprof",
					path: fmt.Sprintf("/profile?seconds=%d", seconds),
				},
				{
					// 2nd heap profile
					name: service + "-2nd-heap.pprof",
					path: "/heap",
				},
				{
					// mutex profile
					name: service + "-mutex.pprof",
					path: "/mutex",
				},
				{
					// goroutine blocking profile
					name: service + "-block.pprof",
					path: "/block",
				},
				{
					// Trace
					name: service + ".trace",
					path: fmt.Sprintf("/trace?seconds=%d", seconds),
				},
			} {
				b, err := get(prof.path)
				if err != nil {
					return err
				}
				pdata[prof.name] = b
			}
			return nil
		}
	}

	agentCollectors := map[string]agentProfileCollector{
		"core":           serviceProfileCollector(tcpGet("expvar_port"), seconds),
		"security-agent": serviceProfileCollector(tcpGet("security_agent.expvar_port"), seconds),
	}

	if pkgconfig.Datadog().GetBool("process_config.enabled") ||
		pkgconfig.Datadog().GetBool("process_config.container_collection.enabled") ||
		pkgconfig.Datadog().GetBool("process_config.process_collection.enabled") {

		agentCollectors["process"] = serviceProfileCollector(tcpGet("process_config.expvar_port"), seconds)
	}

	if pkgconfig.Datadog().GetBool("apm_config.enabled") {
		traceCpusec := pkgconfig.Datadog().GetInt("apm_config.receiver_timeout")
		if traceCpusec > seconds {
			// do not exceed requested duration
			traceCpusec = seconds
		} else if traceCpusec <= 0 {
			// default to 4s as maximum connection timeout of trace-agent HTTP server is 5s by default
			traceCpusec = 4
		}

		agentCollectors["trace"] = serviceProfileCollector(tcpGet("apm_config.debug.port"), traceCpusec)
	}

	if pkgconfig.SystemProbe().GetBool("system_probe_config.enabled") {
		probeUtil, probeUtilErr := net.GetRemoteSystemProbeUtil(pkgconfig.SystemProbe().GetString("system_probe_config.sysprobe_socket"))

		if !errors.Is(probeUtilErr, net.ErrNotImplemented) {
			sysProbeGet := func() pprofGetter {
				return func(path string) ([]byte, error) {
					if probeUtilErr != nil {
						return nil, probeUtilErr
					}

					return probeUtil.GetPprof(path)
				}
			}

			agentCollectors["system-probe"] = serviceProfileCollector(sysProbeGet(), seconds)
		}
	}

	var errs error
	for name, callback := range agentCollectors {
		if err := callback(name); err != nil {
			errs = multierror.Append(errs, fmt.Errorf("error collecting %s agent profile: %v", name, err))
		}
	}

	return pdata, errs
}

func makeFlare(flareComp flare.Component,
	lc log.Component,
	config config.Component,
	_ sysprobeconfig.Component,
	cliParams *cliParams,
	_ optional.Option[workloadmeta.Component],
	_ optional.Option[tagger.Component]) error {
	var (
		profile flare.ProfileData
		err     error
	)

	streamLogParams := streamlogs.CliParams{
		FilePath: commonpath.DefaultStreamlogsLogFile,
		Duration: cliParams.withStreamLogs,
		Quiet:    true,
	}

	if streamLogParams.Duration < 0 {
		fmt.Fprintln(color.Output, color.YellowString("Invalid duration provided for streaming logs, please provide a positive value"))
	}

	fmt.Fprintln(color.Output, color.BlueString("NEW: You can now generate a flare from the comfort of your Datadog UI!"))
	fmt.Fprintln(color.Output, color.BlueString("See https://docs.datadoghq.com/agent/troubleshooting/send_a_flare/?tab=agentv6v7#send-a-flare-from-the-datadog-site for more info."))

	warnings := config.Warnings()
	if warnings != nil && warnings.Err != nil {
		fmt.Fprintln(color.Error, color.YellowString("Config parsing warning: %v", warnings.Err))
	}
	caseID := ""
	if len(cliParams.args) > 0 {
		caseID = cliParams.args[0]
	}

	customerEmail := cliParams.customerEmail
	if customerEmail == "" {
		customerEmail, err = input.AskForEmail()
		if err != nil {
			fmt.Println("Error reading email, please retry or contact support")
			return err
		}
	}

	if cliParams.profiling >= 30 {
		c, err := common.NewSettingsClient()
		if err != nil {
			return fmt.Errorf("failed to initialize settings client: %w", err)
		}

		profilingOpts := settings.ProfilingOpts{
			ProfileMutex:         cliParams.profileMutex,
			ProfileMutexFraction: cliParams.profileMutexFraction,
			ProfileBlocking:      cliParams.profileBlocking,
			ProfileBlockingRate:  cliParams.profileBlockingRate,
		}

		err = settings.ExecWithRuntimeProfilingSettings(func() {
			if profile, err = readProfileData(cliParams.profiling); err != nil {
				fmt.Fprintln(color.Output, color.YellowString(fmt.Sprintf("Could not collect performance profile data: %s", err)))
			}
		}, profilingOpts, c)
		if err != nil {
			return err
		}
	} else if cliParams.profiling != -1 {
		fmt.Fprintln(color.Output, color.RedString(fmt.Sprintf("Invalid value for profiling: %d. Please enter an integer of at least 30.", cliParams.profiling)))
		return err
	}

	if streamLogParams.Duration > 0 {
		fmt.Fprintln(color.Output, color.GreenString((fmt.Sprintf("Asking the agent to stream logs for %s", streamLogParams.Duration))))
		err := streamlogs.StreamLogs(lc, config, &streamLogParams)
		if err != nil {
			fmt.Fprintln(color.Output, color.RedString(fmt.Sprintf("Error streaming logs: %s", err)))
		}
	}

	var filePath string
	if cliParams.forceLocal {
		filePath, err = createArchive(flareComp, profile, nil)
	} else {
		filePath, err = requestArchive(flareComp, profile)
	}

	if err != nil {
		return err
	}

	if _, err := os.Stat(filePath); err != nil {
		fmt.Fprintln(color.Output, color.RedString(fmt.Sprintf("The flare zipfile \"%s\" does not exist.", filePath)))
		fmt.Fprintln(color.Output, color.RedString("If the agent running in a different container try the '--local' option to generate the flare locally"))
		return err
	}

	fmt.Fprintf(color.Output, "%s is going to be uploaded to Datadog\n", color.YellowString(filePath))
	if !cliParams.autoconfirm {
		confirmation := input.AskForConfirmation("Are you sure you want to upload a flare? [y/N]")
		if !confirmation {
			fmt.Fprintf(color.Output, "Aborting. (You can still use %s)\n", color.YellowString(filePath))
			return nil
		}
	}

	response, e := flareComp.Send(filePath, caseID, customerEmail, helpers.NewLocalFlareSource())
	fmt.Println(response)
	if e != nil {
		return e
	}
	return nil
}

func requestArchive(flareComp flare.Component, pdata flare.ProfileData) (string, error) {
	fmt.Fprintln(color.Output, color.BlueString("Asking the agent to build the flare archive."))
	c := util.GetClient(false) // FIX: get certificates right then make this true
	ipcAddress, err := pkgconfig.GetIPCAddress()
	if err != nil {
		fmt.Fprintln(color.Output, color.RedString(fmt.Sprintf("Error getting IPC address for the agent: %s", err)))
		return createArchive(flareComp, pdata, err)
	}

	urlstr := fmt.Sprintf("https://%v:%v/agent/flare", ipcAddress, pkgconfig.Datadog().GetInt("cmd_port"))

	// Set session token
	if err = util.SetAuthToken(pkgconfig.Datadog()); err != nil {
		fmt.Fprintln(color.Output, color.RedString(fmt.Sprintf("Error: %s", err)))
		return createArchive(flareComp, pdata, err)
	}

	p, err := json.Marshal(pdata)
	if err != nil {
		fmt.Fprintln(color.Output, color.RedString(fmt.Sprintf("Error while encoding profile: %s", err)))
		return "", err
	}

	r, err := util.DoPost(c, urlstr, "application/json", bytes.NewBuffer(p))
	if err != nil {
		if r != nil && string(r) != "" {
			fmt.Fprintf(color.Output, "The agent ran into an error while making the flare: %s\n", color.RedString(string(r)))
			err = fmt.Errorf("Error getting flare from running agent: %s", r)
		} else {
			fmt.Fprintln(color.Output, color.RedString("The agent was unable to make the flare. (is it running?)"))
			err = fmt.Errorf("Error getting flare from running agent: %w", err)
		}
		return createArchive(flareComp, pdata, err)
	}

	return string(r), nil
}

func createArchive(flareComp flare.Component, pdata flare.ProfileData, ipcError error) (string, error) {
	fmt.Fprintln(color.Output, color.YellowString("Initiating flare locally."))
	filePath, err := flareComp.Create(pdata, ipcError)
	if err != nil {
		fmt.Printf("The flare zipfile failed to be created: %s\n", err)
		return "", err
	}

	return filePath, nil
}<|MERGE_RESOLUTION|>--- conflicted
+++ resolved
@@ -117,21 +117,11 @@
 					commonpath.DefaultStreamlogsLogFile,
 				)),
 				// workloadmeta setup
-<<<<<<< HEAD
 				fx.Provide(wmcatalog.GetCatalog),
-				fx.Provide(func() workloadmeta.Params {
-					return workloadmeta.Params{
-						AgentType:  workloadmeta.NodeAgent,
-						InitHelper: common.GetWorkloadmetaInit(),
-						NoInstance: !cliParams.forceLocal, //if forceLocal is true, we want to run workloadmeta
-					}
-=======
-				wmcatalog.GetCatalog(),
 				workloadmetafx.Module(workloadmeta.Params{
 					AgentType:  workloadmeta.NodeAgent,
 					InitHelper: common.GetWorkloadmetaInit(),
 					NoInstance: !cliParams.forceLocal, //if forceLocal is true, we want to run workloadmeta
->>>>>>> 3b1e55e5
 				}),
 				taggerimpl.OptionalModule(),
 				autodiscoveryimpl.OptionalModule(), // if forceLocal is true, we will start autodiscovery (loadComponents) later
