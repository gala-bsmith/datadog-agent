// Unless explicitly stated otherwise all files in this repository are licensed
// under the Apache License Version 2.0.
// This product includes software developed at Datadog (https://www.datadoghq.com/).
// Copyright 2016-present Datadog, Inc.

//go:build linux || windows

package modules

import (
	"bytes"
	"context"
	"errors"
	"fmt"
	"net/http"
	"os"
	"runtime"
	"strings"
	"time"

	"go.uber.org/atomic"
	"google.golang.org/grpc"

	"github.com/DataDog/datadog-agent/cmd/system-probe/api/module"
	"github.com/DataDog/datadog-agent/cmd/system-probe/config"
	"github.com/DataDog/datadog-agent/cmd/system-probe/utils"
	"github.com/DataDog/datadog-agent/pkg/network"
	networkconfig "github.com/DataDog/datadog-agent/pkg/network/config"
	"github.com/DataDog/datadog-agent/pkg/network/encoding"
	httpdebugging "github.com/DataDog/datadog-agent/pkg/network/protocols/http/debugging"
	kafkadebugging "github.com/DataDog/datadog-agent/pkg/network/protocols/kafka/debugging"
	"github.com/DataDog/datadog-agent/pkg/network/protocols/telemetry"
	"github.com/DataDog/datadog-agent/pkg/network/tracer"
	"github.com/DataDog/datadog-agent/pkg/process/statsd"
	"github.com/DataDog/datadog-agent/pkg/proto/connectionserver"
	"github.com/DataDog/datadog-agent/pkg/util/log"
)

// ErrSysprobeUnsupported is the unsupported error prefix, for error-class matching from callers
var ErrSysprobeUnsupported = errors.New("system-probe unsupported")

const inactivityLogDuration = 10 * time.Minute
const inactivityRestartDuration = 20 * time.Minute

// NetworkTracer is a factory for NPM's tracer
var NetworkTracer = module.Factory{
	Name:             config.NetworkTracerModule,
	ConfigNamespaces: []string{"network_config", "service_monitoring_config", "data_streams_config"},
	Fn: func(cfg *config.Config) (module.Module, error) {
		ncfg := networkconfig.New()

		// Checking whether the current OS + kernel version is supported by the tracer
		if supported, err := tracer.IsTracerSupportedByOS(ncfg.ExcludedBPFLinuxVersions); !supported {
			return nil, fmt.Errorf("%w: %s", ErrSysprobeUnsupported, err)
		}

		if ncfg.NPMEnabled {
			log.Info("enabling network performance monitoring (NPM)")
		}
		if ncfg.ServiceMonitoringEnabled {
			log.Info("enabling universal service monitoring (USM)")
		}
		if ncfg.DataStreamsEnabled {
			log.Info("enabling data streams monitoring (DSM)")
		}

		t, err := tracer.NewTracer(ncfg)

		done := make(chan struct{})
		if err == nil {
			startTelemetryReporter(cfg, done)
		}

		return &networkTracer{tracer: t, done: done, maxConnsPerMessage: cfg.MaxConnsPerMessage, runCounter: atomic.NewUint64(0)}, err
	},
}

var _ module.Module = &networkTracer{}

type networkTracer struct {
	tracer       *tracer.Tracer
	done         chan struct{}
	restartTimer *time.Timer

	connectionserver.UnsafeSystemProbeServer
	maxConnsPerMessage int
	runCounter         *atomic.Uint64
}

func (nt *networkTracer) GetStats() map[string]interface{} {
	stats, _ := nt.tracer.GetStats()
	return stats
}

<<<<<<< HEAD
func min(a, b int) int {
	if a < b {
		return a
	}
	return b
}

// GetConnections function that establishes a streaming RPC connection to retrieve and continuously stream information
// about the current connections in the system.
func (nt *networkTracer) GetConnections(req *connectionserver.GetConnectionsRequest, s2 connectionserver.SystemProbe_GetConnectionsServer) error {
	start := time.Now()
	id := req.GetClientID()
	cs, err := nt.tracer.GetActiveConnections(id)
	if err != nil {
		return fmt.Errorf("unable to get connections: %s", err)
	}
	defer network.Reclaim(cs)

	marshaler := encoding.GetMarshaler(encoding.ContentTypeProtobuf)
	//connectionsModeler := encoding.NewConnectionsModeler(cs)
	if nt.restartTimer != nil {
		nt.restartTimer.Reset(inactivityRestartDuration)
	}
	count := nt.runCounter.Inc()
	logRequests(id, count, len(cs.Conns), start)
	connections := &connectionserver.Connection{}

	// As long as there are connections, we divide them into batches and subsequently send all the batches
	// via a gRPC stream to the process agent. The size of each batch is determined by the value of maxConnsPerMessage.
	for len(cs.Conns) > 0 {
		var buffer bytes.Buffer
		finalBatchSize := min(nt.maxConnsPerMessage, len(cs.Conns))
		rest := cs.Conns[finalBatchSize:]
		cs.Conns = cs.Conns[:finalBatchSize]

		err := marshaler.Marshal(cs, &buffer)

		if err != nil {
			return fmt.Errorf("unable to marshal payload due to: %s", err)
		}

		connections.Data = buffer.Bytes()
		err = s2.Send(connections)
		if err != nil {
			log.Errorf("unable to send current connection batch due to: %v", err)
		}

		cs.Conns = rest
	}

	return nil
}

// RegisterGRPC register system probe grpc server
func (nt *networkTracer) RegisterGRPC(server *grpc.Server) error {
	connectionserver.RegisterSystemProbeServer(server, nt)
=======
// RegisterGRPC register system probe grpc server
func (nt *networkTracer) RegisterGRPC(_ *grpc.Server) error {
>>>>>>> ece20cd6
	return nil
}

// Register all networkTracer endpoints
func (nt *networkTracer) Register(httpMux *module.Router) error {
	var runCounter = atomic.NewUint64(0)

	httpMux.HandleFunc("/connections", utils.WithConcurrencyLimit(utils.DefaultMaxConcurrentRequests, func(w http.ResponseWriter, req *http.Request) {
		start := time.Now()
		id := getClientID(req)
		cs, err := nt.tracer.GetActiveConnections(id)
		if err != nil {
			log.Errorf("unable to retrieve connections: %s", err)
			w.WriteHeader(500)
			return
		}
		contentType := req.Header.Get("Accept")
		marshaler := encoding.GetMarshaler(contentType)
		writeConnections(w, marshaler, cs)

		if nt.restartTimer != nil {
			nt.restartTimer.Reset(inactivityRestartDuration)
		}
		count := runCounter.Inc()
		logRequests(id, count, len(cs.Conns), start)
	}))

	httpMux.HandleFunc("/register", utils.WithConcurrencyLimit(utils.DefaultMaxConcurrentRequests, func(w http.ResponseWriter, req *http.Request) {
		id := getClientID(req)
		err := nt.tracer.RegisterClient(id)
		log.Debugf("Got request on /network_tracer/register?client_id=%s", id)
		if err != nil {
			log.Errorf("unable to register client: %s", err)
			w.WriteHeader(http.StatusInternalServerError)
		} else {
			w.WriteHeader(http.StatusOK)
		}
	}))

	httpMux.HandleFunc("/debug/net_maps", func(w http.ResponseWriter, req *http.Request) {
		cs, err := nt.tracer.DebugNetworkMaps()
		if err != nil {
			log.Errorf("unable to retrieve connections: %s", err)
			w.WriteHeader(500)
			return
		}

		contentType := req.Header.Get("Accept")
		marshaler := encoding.GetMarshaler(contentType)
		writeConnections(w, marshaler, cs)
	})

	httpMux.HandleFunc("/debug/net_state", func(w http.ResponseWriter, req *http.Request) {
		stats, err := nt.tracer.DebugNetworkState(getClientID(req))
		if err != nil {
			log.Errorf("unable to retrieve tracer stats: %s", err)
			w.WriteHeader(500)
			return
		}

		utils.WriteAsJSON(w, stats)
	})

	httpMux.HandleFunc("/debug/http_monitoring", func(w http.ResponseWriter, req *http.Request) {
		id := getClientID(req)
		cs, err := nt.tracer.GetActiveConnections(id)
		if err != nil {
			log.Errorf("unable to retrieve connections: %s", err)
			w.WriteHeader(500)
			return
		}

		utils.WriteAsJSON(w, httpdebugging.HTTP(cs.HTTP, cs.DNS))
	})

	httpMux.HandleFunc("/debug/kafka_monitoring", func(w http.ResponseWriter, req *http.Request) {
		id := getClientID(req)
		cs, err := nt.tracer.GetActiveConnections(id)
		if err != nil {
			log.Errorf("unable to retrieve connections: %s", err)
			w.WriteHeader(500)
			return
		}

		utils.WriteAsJSON(w, kafkadebugging.Kafka(cs.Kafka))
	})

	httpMux.HandleFunc("/debug/http2_monitoring", func(w http.ResponseWriter, req *http.Request) {
		id := getClientID(req)
		cs, err := nt.tracer.GetActiveConnections(id)
		if err != nil {
			log.Errorf("unable to retrieve connections: %s", err)
			w.WriteHeader(500)
			return
		}

		utils.WriteAsJSON(w, httpdebugging.HTTP(cs.HTTP2, cs.DNS))
	})

	// /debug/ebpf_maps as default will dump all registered maps/perfmaps
	// an optional ?maps= argument could be pass with a list of map name : ?maps=map1,map2,map3
	httpMux.HandleFunc("/debug/ebpf_maps", func(w http.ResponseWriter, req *http.Request) {
		maps := []string{}
		if listMaps := req.URL.Query().Get("maps"); listMaps != "" {
			maps = strings.Split(listMaps, ",")
		}

		ebpfMaps, err := nt.tracer.DebugEBPFMaps(maps...)
		if err != nil {
			log.Errorf("unable to retrieve eBPF maps: %s", err)
			w.WriteHeader(500)
			return
		}

		utils.WriteAsJSON(w, ebpfMaps)
	})

	httpMux.HandleFunc("/debug/conntrack/cached", func(w http.ResponseWriter, req *http.Request) {
		ctx, cancelFunc := context.WithTimeout(req.Context(), 30*time.Second)
		defer cancelFunc()
		table, err := nt.tracer.DebugCachedConntrack(ctx)
		if err != nil {
			log.Errorf("unable to retrieve cached conntrack table: %s", err)
			w.WriteHeader(500)
			return
		}

		utils.WriteAsJSON(w, table)
	})

	httpMux.HandleFunc("/debug/conntrack/host", func(w http.ResponseWriter, req *http.Request) {
		ctx, cancelFunc := context.WithTimeout(req.Context(), 30*time.Second)
		defer cancelFunc()
		table, err := nt.tracer.DebugHostConntrack(ctx)
		if err != nil {
			log.Errorf("unable to retrieve host conntrack table: %s", err)
			w.WriteHeader(500)
			return
		}

		utils.WriteAsJSON(w, table)
	})

	httpMux.HandleFunc("/debug/process_cache", func(w http.ResponseWriter, r *http.Request) {
		ctx, cancelFunc := context.WithTimeout(r.Context(), 30*time.Second)
		defer cancelFunc()
		cache, err := nt.tracer.DebugDumpProcessCache(ctx)
		if err != nil {
			log.Errorf("unable to dump tracer process cache: %s", err)
			w.WriteHeader(500)
			return
		}

		utils.WriteAsJSON(w, cache)
	})

	httpMux.HandleFunc("/debug/usm_telemetry", telemetry.Handler)

	// Convenience logging if nothing has made any requests to the system-probe in some time, let's log something.
	// This should be helpful for customers + support to debug the underlying issue.
	time.AfterFunc(inactivityLogDuration, func() {
		if runCounter.Load() == 0 {
			log.Warnf("%v since the agent started without activity, the process-agent may not be configured correctly and/or running", inactivityLogDuration)
		}
	})

	if runtime.GOOS == "windows" {
		nt.restartTimer = time.AfterFunc(inactivityRestartDuration, func() {
			log.Criticalf("%v since the process-agent last queried for data. It may not be configured correctly and/or running. Exiting system-probe to save system resources.", inactivityRestartDuration)
			inactivityEventLog(inactivityRestartDuration)
			nt.Close()
			os.Exit(1)
		})
	}

	return nil
}

// Close will stop all system probe activities
func (nt *networkTracer) Close() {
	close(nt.done)
	nt.tracer.Stop()
}

func logRequests(client string, count uint64, connectionsCount int, start time.Time) {
	args := []interface{}{client, count, connectionsCount, time.Since(start)}
	msg := "Got request on /connections?client_id=%s (count: %d): retrieved %d connections in %s"
	switch {
	case count <= 5, count%20 == 0:
		log.Infof(msg, args...)
	default:
		log.Debugf(msg, args...)
	}
}

func getClientID(req *http.Request) string {
	var clientID = network.DEBUGCLIENT
	if rawCID := req.URL.Query().Get("client_id"); rawCID != "" {
		clientID = rawCID
	}
	return clientID
}

func writeConnections(w http.ResponseWriter, marshaler encoding.Marshaler, cs *network.Connections) {
	defer network.Reclaim(cs)

	w.Header().Set("Content-type", marshaler.ContentType())

	connectionsModeler := encoding.NewConnectionsModeler(cs)
	defer connectionsModeler.Close()

	err := marshaler.Marshal(cs, w, connectionsModeler)
	if err != nil {
		log.Errorf("unable to marshall connections with type %s: %s", marshaler.ContentType(), err)
		w.WriteHeader(500)
		return
	}

	log.Tracef("/connections: %d connections", len(cs.Conns))
}

func startTelemetryReporter(cfg *config.Config, done <-chan struct{}) {
	telemetry.SetStatsdClient(statsd.Client)
	ticker := time.NewTicker(30 * time.Second)
	go func() {
		defer ticker.Stop()

		for {
			select {
			case <-ticker.C:
				telemetry.ReportStatsd()
			case <-done:
				return
			}
		}
	}()
}<|MERGE_RESOLUTION|>--- conflicted
+++ resolved
@@ -92,7 +92,6 @@
 	return stats
 }
 
-<<<<<<< HEAD
 func min(a, b int) int {
 	if a < b {
 		return a
@@ -112,7 +111,7 @@
 	defer network.Reclaim(cs)
 
 	marshaler := encoding.GetMarshaler(encoding.ContentTypeProtobuf)
-	//connectionsModeler := encoding.NewConnectionsModeler(cs)
+	connectionsModeler := encoding.NewConnectionsModeler(cs)
 	if nt.restartTimer != nil {
 		nt.restartTimer.Reset(inactivityRestartDuration)
 	}
@@ -128,7 +127,7 @@
 		rest := cs.Conns[finalBatchSize:]
 		cs.Conns = cs.Conns[:finalBatchSize]
 
-		err := marshaler.Marshal(cs, &buffer)
+		err := marshaler.Marshal(cs, &buffer, connectionsModeler)
 
 		if err != nil {
 			return fmt.Errorf("unable to marshal payload due to: %s", err)
@@ -149,10 +148,6 @@
 // RegisterGRPC register system probe grpc server
 func (nt *networkTracer) RegisterGRPC(server *grpc.Server) error {
 	connectionserver.RegisterSystemProbeServer(server, nt)
-=======
-// RegisterGRPC register system probe grpc server
-func (nt *networkTracer) RegisterGRPC(_ *grpc.Server) error {
->>>>>>> ece20cd6
 	return nil
 }
 
