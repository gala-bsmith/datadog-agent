// Unless explicitly stated otherwise all files in this repository are licensed
// under the Apache License Version 2.0.
// This product includes software developed at Datadog (https://www.datadoghq.com/).
// Copyright 2016-present Datadog, Inc.

//go:build linux || windows

package modules

import (
	"bytes"
	"context"
	"errors"
	"fmt"
	"math"
	"net/http"
	"os"
	"runtime"
	"strings"
	"time"

	"go.uber.org/atomic"
	"google.golang.org/grpc"

	"github.com/DataDog/datadog-agent/cmd/system-probe/api/module"
	"github.com/DataDog/datadog-agent/cmd/system-probe/config"
	"github.com/DataDog/datadog-agent/cmd/system-probe/utils"
	"github.com/DataDog/datadog-agent/pkg/network"
	networkconfig "github.com/DataDog/datadog-agent/pkg/network/config"
	"github.com/DataDog/datadog-agent/pkg/network/encoding"
	httpdebugging "github.com/DataDog/datadog-agent/pkg/network/protocols/http/debugging"
	kafkadebugging "github.com/DataDog/datadog-agent/pkg/network/protocols/kafka/debugging"
	"github.com/DataDog/datadog-agent/pkg/network/protocols/telemetry"
	"github.com/DataDog/datadog-agent/pkg/network/tracer"
	"github.com/DataDog/datadog-agent/pkg/process/statsd"
	"github.com/DataDog/datadog-agent/pkg/proto/connectionserver"
	"github.com/DataDog/datadog-agent/pkg/util/log"
)

// ErrSysprobeUnsupported is the unsupported error prefix, for error-class matching from callers
var ErrSysprobeUnsupported = errors.New("system-probe unsupported")

const inactivityLogDuration = 10 * time.Minute
const inactivityRestartDuration = 20 * time.Minute

// NetworkTracer is a factory for NPM's tracer
var NetworkTracer = module.Factory{
	Name:             config.NetworkTracerModule,
	ConfigNamespaces: []string{"network_config", "service_monitoring_config", "data_streams_config"},
	Fn: func(cfg *config.Config) (module.Module, error) {
		ncfg := networkconfig.New()

		// Checking whether the current OS + kernel version is supported by the tracer
		if supported, err := tracer.IsTracerSupportedByOS(ncfg.ExcludedBPFLinuxVersions); !supported {
			return nil, fmt.Errorf("%w: %s", ErrSysprobeUnsupported, err)
		}

		if ncfg.NPMEnabled {
			log.Info("enabling network performance monitoring (NPM)")
		}
		if ncfg.ServiceMonitoringEnabled {
			log.Info("enabling universal service monitoring (USM)")
		}
		if ncfg.DataStreamsEnabled {
			log.Info("enabling data streams monitoring (DSM)")
		}

		t, err := tracer.NewTracer(ncfg)

		done := make(chan struct{})
		if err == nil {
			startTelemetryReporter(cfg, done)
		}

		return &networkTracer{tracer: t, done: done, maxConnsPerMessage: cfg.MaxConnsPerMessage, runCounter: atomic.NewUint64(0)}, err
	},
}

var _ module.Module = &networkTracer{}

type networkTracer struct {
	tracer       *tracer.Tracer
	done         chan struct{}
	restartTimer *time.Timer

	connectionserver.UnsafeSystemProbeServer
	maxConnsPerMessage int
	runCounter         *atomic.Uint64
}

func (nt *networkTracer) GetStats() map[string]interface{} {
	stats, _ := nt.tracer.GetStats()
	return stats
}

func min(a, b int) int {
	if a < b {
		return a
	}
	return b
}

// GetConnections function that establishes a streaming RPC connection to retrieve and continuously stream information
// about the current connections in the system.
func (nt *networkTracer) GetConnections(req *connectionserver.GetConnectionsRequest, s2 connectionserver.SystemProbe_GetConnectionsServer) error {
	start := time.Now()
	id := req.GetClientID()
	cs, err := nt.tracer.GetActiveConnections(id)
	if err != nil {
		return fmt.Errorf("unable to get connections: %s", err)
	}
	defer network.Reclaim(cs)

	marshaler := encoding.GetMarshaler(encoding.ContentTypeProtobuf)
	connectionsModeler := encoding.NewConnectionsModeler(cs)
	connectionsModeler.SetBatchCount(int(math.Ceil(float64(len(cs.Conns)) / float64(nt.maxConnsPerMessage))))
	if nt.restartTimer != nil {
		nt.restartTimer.Reset(inactivityRestartDuration)
	}
	count := nt.runCounter.Inc()
	logRequests(id, count, len(cs.Conns), start)
	connections := &connectionserver.Connection{}
	buffer := bytes.NewBuffer(make([]byte, 0))

	// As long as there are connections, we divide them into batches and subsequently send all the batches
	// via a gRPC stream to the process agent. The size of each batch is determined by the value of maxConnsPerMessage.
	for len(cs.Conns) > 0 {
		finalBatchSize := min(nt.maxConnsPerMessage, len(cs.Conns))
		rest := cs.Conns[finalBatchSize:]
		cs.Conns = cs.Conns[:finalBatchSize]

		err := marshaler.Marshal(cs, buffer, connectionsModeler)

		if err != nil {
			return fmt.Errorf("unable to marshal payload due to: %s", err)
		}

		connections.Data = buffer.Bytes()
		err = s2.Send(connections)
		if err != nil {
			log.Errorf("unable to send current connection batch due to: %v", err)
		}

		cs.Conns = rest
		buffer.Reset()
	}

	return nil
}

// RegisterGRPC register system probe grpc server
<<<<<<< HEAD
func (nt *networkTracer) RegisterGRPC(server *grpc.Server) error {
	connectionserver.RegisterSystemProbeServer(server, nt)
=======
func (nt *networkTracer) RegisterGRPC(_ grpc.ServiceRegistrar) error {
>>>>>>> 9950e0a9
	return nil
}

// Register all networkTracer endpoints
func (nt *networkTracer) Register(httpMux *module.Router) error {
	var runCounter = atomic.NewUint64(0)

	httpMux.HandleFunc("/connections", utils.WithConcurrencyLimit(utils.DefaultMaxConcurrentRequests, func(w http.ResponseWriter, req *http.Request) {
		start := time.Now()
		id := getClientID(req)
		cs, err := nt.tracer.GetActiveConnections(id)
		if err != nil {
			log.Errorf("unable to retrieve connections: %s", err)
			w.WriteHeader(500)
			return
		}
		contentType := req.Header.Get("Accept")
		marshaler := encoding.GetMarshaler(contentType)
		writeConnections(w, marshaler, cs)

		if nt.restartTimer != nil {
			nt.restartTimer.Reset(inactivityRestartDuration)
		}
		count := runCounter.Inc()
		logRequests(id, count, len(cs.Conns), start)
	}))

	httpMux.HandleFunc("/register", utils.WithConcurrencyLimit(utils.DefaultMaxConcurrentRequests, func(w http.ResponseWriter, req *http.Request) {
		id := getClientID(req)
		err := nt.tracer.RegisterClient(id)
		log.Debugf("Got request on /network_tracer/register?client_id=%s", id)
		if err != nil {
			log.Errorf("unable to register client: %s", err)
			w.WriteHeader(http.StatusInternalServerError)
		} else {
			w.WriteHeader(http.StatusOK)
		}
	}))

	httpMux.HandleFunc("/debug/net_maps", func(w http.ResponseWriter, req *http.Request) {
		cs, err := nt.tracer.DebugNetworkMaps()
		if err != nil {
			log.Errorf("unable to retrieve connections: %s", err)
			w.WriteHeader(500)
			return
		}

		contentType := req.Header.Get("Accept")
		marshaler := encoding.GetMarshaler(contentType)
		writeConnections(w, marshaler, cs)
	})

	httpMux.HandleFunc("/debug/net_state", func(w http.ResponseWriter, req *http.Request) {
		stats, err := nt.tracer.DebugNetworkState(getClientID(req))
		if err != nil {
			log.Errorf("unable to retrieve tracer stats: %s", err)
			w.WriteHeader(500)
			return
		}

		utils.WriteAsJSON(w, stats)
	})

	httpMux.HandleFunc("/debug/http_monitoring", func(w http.ResponseWriter, req *http.Request) {
		id := getClientID(req)
		cs, err := nt.tracer.GetActiveConnections(id)
		if err != nil {
			log.Errorf("unable to retrieve connections: %s", err)
			w.WriteHeader(500)
			return
		}

		utils.WriteAsJSON(w, httpdebugging.HTTP(cs.HTTP, cs.DNS))
	})

	httpMux.HandleFunc("/debug/kafka_monitoring", func(w http.ResponseWriter, req *http.Request) {
		id := getClientID(req)
		cs, err := nt.tracer.GetActiveConnections(id)
		if err != nil {
			log.Errorf("unable to retrieve connections: %s", err)
			w.WriteHeader(500)
			return
		}

		utils.WriteAsJSON(w, kafkadebugging.Kafka(cs.Kafka))
	})

	httpMux.HandleFunc("/debug/http2_monitoring", func(w http.ResponseWriter, req *http.Request) {
		id := getClientID(req)
		cs, err := nt.tracer.GetActiveConnections(id)
		if err != nil {
			log.Errorf("unable to retrieve connections: %s", err)
			w.WriteHeader(500)
			return
		}

		utils.WriteAsJSON(w, httpdebugging.HTTP(cs.HTTP2, cs.DNS))
	})

	// /debug/ebpf_maps as default will dump all registered maps/perfmaps
	// an optional ?maps= argument could be pass with a list of map name : ?maps=map1,map2,map3
	httpMux.HandleFunc("/debug/ebpf_maps", func(w http.ResponseWriter, req *http.Request) {
		maps := []string{}
		if listMaps := req.URL.Query().Get("maps"); listMaps != "" {
			maps = strings.Split(listMaps, ",")
		}

		ebpfMaps, err := nt.tracer.DebugEBPFMaps(maps...)
		if err != nil {
			log.Errorf("unable to retrieve eBPF maps: %s", err)
			w.WriteHeader(500)
			return
		}

		utils.WriteAsJSON(w, ebpfMaps)
	})

	httpMux.HandleFunc("/debug/conntrack/cached", func(w http.ResponseWriter, req *http.Request) {
		ctx, cancelFunc := context.WithTimeout(req.Context(), 30*time.Second)
		defer cancelFunc()
		table, err := nt.tracer.DebugCachedConntrack(ctx)
		if err != nil {
			log.Errorf("unable to retrieve cached conntrack table: %s", err)
			w.WriteHeader(500)
			return
		}

		utils.WriteAsJSON(w, table)
	})

	httpMux.HandleFunc("/debug/conntrack/host", func(w http.ResponseWriter, req *http.Request) {
		ctx, cancelFunc := context.WithTimeout(req.Context(), 30*time.Second)
		defer cancelFunc()
		table, err := nt.tracer.DebugHostConntrack(ctx)
		if err != nil {
			log.Errorf("unable to retrieve host conntrack table: %s", err)
			w.WriteHeader(500)
			return
		}

		utils.WriteAsJSON(w, table)
	})

	httpMux.HandleFunc("/debug/process_cache", func(w http.ResponseWriter, r *http.Request) {
		ctx, cancelFunc := context.WithTimeout(r.Context(), 30*time.Second)
		defer cancelFunc()
		cache, err := nt.tracer.DebugDumpProcessCache(ctx)
		if err != nil {
			log.Errorf("unable to dump tracer process cache: %s", err)
			w.WriteHeader(500)
			return
		}

		utils.WriteAsJSON(w, cache)
	})

	httpMux.HandleFunc("/debug/usm_telemetry", telemetry.Handler)

	// Convenience logging if nothing has made any requests to the system-probe in some time, let's log something.
	// This should be helpful for customers + support to debug the underlying issue.
	time.AfterFunc(inactivityLogDuration, func() {
		if runCounter.Load() == 0 {
			log.Warnf("%v since the agent started without activity, the process-agent may not be configured correctly and/or running", inactivityLogDuration)
		}
	})

	if runtime.GOOS == "windows" {
		nt.restartTimer = time.AfterFunc(inactivityRestartDuration, func() {
			log.Criticalf("%v since the process-agent last queried for data. It may not be configured correctly and/or running. Exiting system-probe to save system resources.", inactivityRestartDuration)
			inactivityEventLog(inactivityRestartDuration)
			nt.Close()
			os.Exit(1)
		})
	}

	return nil
}

// Close will stop all system probe activities
func (nt *networkTracer) Close() {
	close(nt.done)
	nt.tracer.Stop()
}

func logRequests(client string, count uint64, connectionsCount int, start time.Time) {
	args := []interface{}{client, count, connectionsCount, time.Since(start)}
	msg := "Got request on /connections?client_id=%s (count: %d): retrieved %d connections in %s"
	switch {
	case count <= 5, count%20 == 0:
		log.Infof(msg, args...)
	default:
		log.Debugf(msg, args...)
	}
}

func getClientID(req *http.Request) string {
	var clientID = network.DEBUGCLIENT
	if rawCID := req.URL.Query().Get("client_id"); rawCID != "" {
		clientID = rawCID
	}
	return clientID
}

func writeConnections(w http.ResponseWriter, marshaler encoding.Marshaler, cs *network.Connections) {
	defer network.Reclaim(cs)

	w.Header().Set("Content-type", marshaler.ContentType())

	connectionsModeler := encoding.NewConnectionsModeler(cs)
	defer connectionsModeler.Close()

	err := marshaler.Marshal(cs, w, connectionsModeler)
	if err != nil {
		log.Errorf("unable to marshall connections with type %s: %s", marshaler.ContentType(), err)
		w.WriteHeader(500)
		return
	}

	log.Tracef("/connections: %d connections", len(cs.Conns))
}

func startTelemetryReporter(cfg *config.Config, done <-chan struct{}) {
	telemetry.SetStatsdClient(statsd.Client)
	ticker := time.NewTicker(30 * time.Second)
	go func() {
		defer ticker.Stop()

		for {
			select {
			case <-ticker.C:
				telemetry.ReportStatsd()
			case <-done:
				return
			}
		}
	}()
}<|MERGE_RESOLUTION|>--- conflicted
+++ resolved
@@ -83,7 +83,7 @@
 	done         chan struct{}
 	restartTimer *time.Timer
 
-	connectionserver.UnsafeSystemProbeServer
+	connectionserver.UnsafeNetworkTracerServer
 	maxConnsPerMessage int
 	runCounter         *atomic.Uint64
 }
@@ -102,7 +102,7 @@
 
 // GetConnections function that establishes a streaming RPC connection to retrieve and continuously stream information
 // about the current connections in the system.
-func (nt *networkTracer) GetConnections(req *connectionserver.GetConnectionsRequest, s2 connectionserver.SystemProbe_GetConnectionsServer) error {
+func (nt *networkTracer) GetConnections(req *connectionserver.GetConnectionsRequest, s2 connectionserver.NetworkTracer_GetConnectionsServer) error {
 	start := time.Now()
 	id := req.GetClientID()
 	cs, err := nt.tracer.GetActiveConnections(id)
@@ -149,12 +149,8 @@
 }
 
 // RegisterGRPC register system probe grpc server
-<<<<<<< HEAD
-func (nt *networkTracer) RegisterGRPC(server *grpc.Server) error {
-	connectionserver.RegisterSystemProbeServer(server, nt)
-=======
-func (nt *networkTracer) RegisterGRPC(_ grpc.ServiceRegistrar) error {
->>>>>>> 9950e0a9
+func (nt *networkTracer) RegisterGRPC(server grpc.ServiceRegistrar) error {
+	connectionserver.RegisterNetworkTracerServer(server, nt)
 	return nil
 }
 
