# System probe overrides
upload_dependencies_sysprobe_x64:
  extends:
    - .package_dependencies
  needs: ["pull_test_dockers_x64", "go_deps", "go_tools_deps"]
  rules: !reference [.on_system_probe_or_e2e_changes_or_manual]
  variables:
    ARCH: x86_64
    INSTANCE_TYPE: m5d.metal
    TEST_COMPONENT: system-probe

upload_dependencies_sysprobe_arm64:
  extends:
    - .package_dependencies
  needs: ["pull_test_dockers_arm64", "go_deps", "go_tools_deps"]
  rules: !reference [.on_system_probe_or_e2e_changes_or_manual]
  variables:
    ARCH: arm64
    INSTANCE_TYPE: m6gd.metal
    TEST_COMPONENT: system-probe

# --- Docker test images
.pull_test_dockers:
  image: registry.ddbuild.io/ci/datadog-agent-buildimages/docker_x64$DATADOG_AGENT_BUILDIMAGES_SUFFIX:$DATADOG_AGENT_BUILDIMAGES
  needs: []
  tags: ["arch:amd64"]
  rules: !reference [.on_system_probe_or_e2e_changes_or_manual]
  stage: kernel_matrix_testing_prepare
  script:
    # DockerHub login for build to limit rate limit when pulling base images
    - DOCKER_LOGIN=$($CI_PROJECT_DIR/tools/ci/fetch_secret.sh $DOCKER_REGISTRY_RO user) || exit $?
    - $CI_PROJECT_DIR/tools/ci/fetch_secret.sh $DOCKER_REGISTRY_RO token | crane auth login --username "$DOCKER_LOGIN" --password-stdin "$DOCKER_REGISTRY_URL"
    - EXIT="${PIPESTATUS[0]}"; if [ $EXIT -ne 0 ]; then echo "Unable to locate credentials needs gitlab runner restart"; exit $EXIT; fi
    # Pull base images
    - mkdir $KMT_DOCKERS
    - inv -e system-probe.save-test-dockers --use-crane --output-dir $KMT_DOCKERS --arch $ARCH
  after_script:
    - DD_API_KEY=$($CI_PROJECT_DIR/tools/ci/fetch_secret.sh $AGENT_API_KEY_ORG2 token) || exit $?; export DD_API_KEY
    - !reference [.tag_kmt_ci_job]
  artifacts:
    expire_in: 1 day
    paths:
      - $KMT_DOCKERS
  variables:
    KMT_DOCKERS: $DD_AGENT_TESTING_DIR/kmt-dockers-$ARCH

pull_test_dockers_x64:
  extends: .pull_test_dockers
  variables:
    ARCH: x86_64

pull_test_dockers_arm64:
  extends: .pull_test_dockers
  variables:
    ARCH: arm64

# -- BTF
.upload_minimized_btfs:
  stage: kernel_matrix_testing_prepare
  image: registry.ddbuild.io/ci/datadog-agent-buildimages/system-probe_x64$DATADOG_AGENT_SYSPROBE_BUILDIMAGES_SUFFIX:$DATADOG_AGENT_SYSPROBE_BUILDIMAGES
  tags: ["arch:amd64"]
  script:
    # Build dependencies directory
    - mkdir -p $DEPENDENCIES
    - pushd $DEPENDENCIES
    # download and copy btf files
    - mkdir -p $BTF_DIR
    - cp $CI_PROJECT_DIR/minimized-btfs.tar.xz $BTF_DIR/minimized-btfs.tar.xz
    - popd
    # package all the dependencies
    - ls -la $DEPENDENCIES
    - pushd $CI_PROJECT_DIR/kmt-deps/ci/$ARCH
    - tar czvf $ARCHIVE_NAME btfs
    - popd
    # upload tests
    # Switch to new profile after the btfs have been downloaded. Switching before
    # causes permission issues.
    - !reference [.kmt_new_profile]
    - !reference [.write_ssh_key_file]
    - !reference [.wait_for_instance]
    - !reference [.get_instance_ip_by_type]
    - !reference [.setup_ssh_config]
    - scp $CI_PROJECT_DIR/kmt-deps/ci/$ARCH/$ARCHIVE_NAME metal_instance:/opt/kernel-version-testing/
  after_script:
    - DD_API_KEY=$($CI_PROJECT_DIR/tools/ci/fetch_secret.sh $AGENT_API_KEY_ORG2 token) || exit $?; export DD_API_KEY
    - !reference [.tag_kmt_ci_job]
  variables:
    DEPENDENCIES: $CI_PROJECT_DIR/kmt-deps/ci/$ARCH/btfs
    BTF_DIR: opt/kmt-ramfs/system-probe-tests/pkg/ebpf/bytecode/build/${ARCH}/co-re/btf
    AWS_EC2_SSH_KEY_FILE: $CI_PROJECT_DIR/ssh_key

upload_minimized_btfs_sysprobe_x64:
  extends:
    - .upload_minimized_btfs
  needs: ["generate_minimized_btfs_x64"]
  rules: !reference [.on_system_probe_or_e2e_changes_or_manual]
  variables:
    ARCHIVE_NAME: btfs-x86_64.tar.gz
    ARCH: x86_64
    INSTANCE_TYPE: m5d.metal
    TEST_COMPONENT: system-probe

upload_minimized_btfs_sysprobe_arm64:
  extends:
    - .upload_minimized_btfs
  needs: ["generate_minimized_btfs_arm64"]
  rules: !reference [.on_system_probe_or_e2e_changes_or_manual]
  variables:
    ARCHIVE_NAME: btfs-arm64.tar.gz
    ARCH: arm64
    INSTANCE_TYPE: m6gd.metal
    TEST_COMPONENT: system-probe

kmt_setup_env_sysprobe_arm64:
  extends:
    - .kmt_setup_env
  rules: !reference [.on_system_probe_or_e2e_changes_or_manual]
  variables:
    INSTANCE_TYPE: "m6gd.metal"
    INSTANCE_TYPE_ARG: "--instance-type-arm=$INSTANCE_TYPE"
    ARCH: arm64
    AMI_ID_ARG: "--arm-ami-id=$KERNEL_MATRIX_TESTING_ARM_AMI_ID"
    LibvirtSSHKey: $CI_PROJECT_DIR/libvirt_rsa-arm
    TEST_COMPONENT: system-probe

kmt_setup_env_sysprobe_x64:
  extends:
    - .kmt_setup_env
  rules: !reference [.on_system_probe_or_e2e_changes_or_manual]
  variables:
    INSTANCE_TYPE: "m5d.metal"
    INSTANCE_TYPE_ARG: "--instance-type-x86=$INSTANCE_TYPE"
    ARCH: x86_64
    AMI_ID_ARG: "--x86-ami-id=$KERNEL_MATRIX_TESTING_X86_AMI_ID"
    LibvirtSSHKey: $CI_PROJECT_DIR/libvirt_rsa-x86
    TEST_COMPONENT: system-probe

.upload_sysprobe_tests:
  stage: kernel_matrix_testing_prepare
  rules: !reference [.on_system_probe_or_e2e_changes_or_manual]
  before_script:
    - !reference [.retrieve_linux_go_deps]
    - !reference [.kmt_new_profile]
    - !reference [.write_ssh_key_file]
  script:
    # copy system probe tests
    - pushd $CI_PROJECT_DIR/kmt-deps/ci/$ARCH
    - tar czvf $TEST_ARCHIVE_NAME opt
    - popd
    # upload tests
    - !reference [.wait_for_instance]
    - !reference [.get_instance_ip_by_type]
    - !reference [.setup_ssh_config]
    - scp $CI_PROJECT_DIR/kmt-deps/ci/$ARCH/$TEST_ARCHIVE_NAME metal_instance:/opt/kernel-version-testing/
    # build connector
    - pushd $CI_PROJECT_DIR/test/new-e2e
    - go build -o $CI_PROJECT_DIR/connector-${ARCH} $CI_PROJECT_DIR/test/new-e2e/system-probe/connector/main.go
    - popd
    # upload connector to metal instance
    - scp $CI_PROJECT_DIR/connector-${ARCH} metal_instance:/home/ubuntu/connector
  after_script:
    - DD_API_KEY=$($CI_PROJECT_DIR/tools/ci/fetch_secret.sh $AGENT_API_KEY_ORG2 token) || exit $?; export DD_API_KEY
    - !reference [.tag_kmt_ci_job]
  variables:
    AWS_EC2_SSH_KEY_FILE: $CI_PROJECT_DIR/ssh_key
    TEST_COMPONENT: system-probe
    TEST_ARCHIVE_NAME: tests-$ARCH.tar.gz
  artifacts:
    when: always
    paths:
      - $CI_PROJECT_DIR/connector-${ARCH}

upload_sysprobe_tests_x64:
  extends:
    - .upload_sysprobe_tests
  needs: ["go_deps", "prepare_sysprobe_ebpf_functional_tests_x64", "tests_ebpf_x64"]
  image: registry.ddbuild.io/ci/datadog-agent-buildimages/system-probe_x64$DATADOG_AGENT_SYSPROBE_BUILDIMAGES_SUFFIX:$DATADOG_AGENT_SYSPROBE_BUILDIMAGES
  tags: ["arch:amd64"]
  variables:
    ARCH: x86_64
    INSTANCE_TYPE: m5d.metal

upload_sysprobe_tests_arm64:
  extends:
    - .upload_sysprobe_tests
  needs: ["go_deps", "prepare_sysprobe_ebpf_functional_tests_arm64", "tests_ebpf_arm64"]
  image: registry.ddbuild.io/ci/datadog-agent-buildimages/system-probe_arm64$DATADOG_AGENT_SYSPROBE_BUILDIMAGES_SUFFIX:$DATADOG_AGENT_SYSPROBE_BUILDIMAGES
  tags: ["arch:arm64"]
  variables:
    ARCH: arm64
    INSTANCE_TYPE: m6gd.metal

.kmt_run_sysprobe_tests:
  extends: .kmt_run_tests
  stage: kernel_matrix_testing_system_probe
  rules: !reference [.on_system_probe_or_e2e_changes_or_manual]
  timeout: 1h 30m
  variables:
    TEST_COMPONENT: system-probe

kmt_run_sysprobe_tests_x64:
  extends:
    - .kmt_run_sysprobe_tests
  image: registry.ddbuild.io/ci/datadog-agent-buildimages/system-probe_x64$DATADOG_AGENT_SYSPROBE_BUILDIMAGES_SUFFIX:$DATADOG_AGENT_SYSPROBE_BUILDIMAGES
  tags: ["arch:amd64"]
  needs:
    - kmt_setup_env_sysprobe_x64
    - upload_dependencies_sysprobe_x64
    - upload_sysprobe_tests_x64
    - upload_minimized_btfs_sysprobe_x64
  variables:
    ARCH: "x86_64"
  parallel:
    matrix:
      - TAG:
          - "ubuntu_16.04"
          - "ubuntu_18.04"
          - "ubuntu_20.04"
          - "ubuntu_22.04"
          - "ubuntu_24.04"
          - "amazon_4.14"
          - "amazon_5.4"
          - "amazon_5.10"
          - "amazon_2023"
          - "fedora_37"
          - "fedora_38"
          - "debian_9"
          - "debian_10"
          - "debian_11"
          - "debian_12"
          - "centos_7.9"
          - "centos_8"
<<<<<<< HEAD
          - "rocky_9.3"
        TEST_SET: ["no_tracersuite", "only_tracersuite"]
=======
        TEST_SET: ["only_usm", "no_usm"]
>>>>>>> 510bff9c
  after_script:
    - !reference [.collect_outcomes_kmt]
    - !reference [.upload_junit_kmt]

kmt_run_sysprobe_tests_arm64:
  extends:
    - .kmt_run_sysprobe_tests
  image: registry.ddbuild.io/ci/datadog-agent-buildimages/system-probe_arm64$DATADOG_AGENT_SYSPROBE_BUILDIMAGES_SUFFIX:$DATADOG_AGENT_SYSPROBE_BUILDIMAGES
  tags: ["arch:arm64"]
  needs:
    - kmt_setup_env_sysprobe_arm64
    - upload_dependencies_sysprobe_arm64
    - upload_sysprobe_tests_arm64
    - upload_minimized_btfs_sysprobe_arm64
  variables:
    ARCH: "arm64"
  parallel:
    matrix:
      - TAG:
          - "ubuntu_18.04"
          - "ubuntu_20.04"
          - "ubuntu_22.04"
          - "ubuntu_24.04"
          - "amazon_4.14"
          - "amazon_5.4"
          - "amazon_5.10"
          - "amazon_2023"
          - "fedora_37"
          - "fedora_38"
          - "debian_10"
          - "debian_11"
          - "debian_12"
          - "centos_7.9"
          - "centos_8"
<<<<<<< HEAD
          - "rocky_9.3"
        TEST_SET: ["no_tracersuite", "only_tracersuite"]
=======
        TEST_SET: ["only_usm", "no_usm"]
>>>>>>> 510bff9c
  after_script:
    - !reference [.collect_outcomes_kmt]
    - !reference [.upload_junit_kmt]

.kmt_sysprobe_cleanup:
  extends:
    - .kmt_cleanup
  rules: !reference [.on_system_probe_or_e2e_changes_or_manual]
  variables:
    TEST_COMPONENT: system-probe

kmt_sysprobe_cleanup_arm64:
  when: always
  extends:
    - .kmt_sysprobe_cleanup
  needs:
    - kmt_setup_env_sysprobe_arm64
    - kmt_run_sysprobe_tests_arm64
    - upload_minimized_btfs_sysprobe_arm64
    - upload_sysprobe_tests_arm64
    - upload_dependencies_sysprobe_arm64
  variables:
    ARCH: arm64
    INSTANCE_TYPE: "m6gd.metal"

kmt_sysprobe_cleanup_x64:
  when: always
  extends:
    - .kmt_sysprobe_cleanup
  needs:
    - kmt_setup_env_sysprobe_x64
    - kmt_run_sysprobe_tests_x64
    - upload_minimized_btfs_sysprobe_x64
    - upload_sysprobe_tests_x64
    - upload_dependencies_sysprobe_x64
  variables:
    ARCH: x86_64
    INSTANCE_TYPE: "m5d.metal"


kmt_sysprobe_cleanup_arm64_manual:
  extends:
    - .kmt_sysprobe_cleanup
    - .kmt_cleanup_manual
  variables:
    ARCH: arm64
    INSTANCE_TYPE: "m6gd.metal"

kmt_sysprobe_cleanup_x64_manual:
  extends:
    - .kmt_sysprobe_cleanup
    - .kmt_cleanup_manual
  variables:
    ARCH: x86_64
    INSTANCE_TYPE: "m5d.metal"<|MERGE_RESOLUTION|>--- conflicted
+++ resolved
@@ -230,12 +230,8 @@
           - "debian_12"
           - "centos_7.9"
           - "centos_8"
-<<<<<<< HEAD
           - "rocky_9.3"
-        TEST_SET: ["no_tracersuite", "only_tracersuite"]
-=======
         TEST_SET: ["only_usm", "no_usm"]
->>>>>>> 510bff9c
   after_script:
     - !reference [.collect_outcomes_kmt]
     - !reference [.upload_junit_kmt]
@@ -270,12 +266,8 @@
           - "debian_12"
           - "centos_7.9"
           - "centos_8"
-<<<<<<< HEAD
           - "rocky_9.3"
-        TEST_SET: ["no_tracersuite", "only_tracersuite"]
-=======
         TEST_SET: ["only_usm", "no_usm"]
->>>>>>> 510bff9c
   after_script:
     - !reference [.collect_outcomes_kmt]
     - !reference [.upload_junit_kmt]
