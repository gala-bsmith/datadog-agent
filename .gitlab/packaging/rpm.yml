--- conflicted
+++ resolved
@@ -8,17 +8,10 @@
   script:
     - echo "About to build for $RELEASE_VERSION"
     - !reference [.cache_omnibus_ruby_deps, setup]
-<<<<<<< HEAD
-    - RPM_GPG_KEY=$($CI_PROJECT_DIR/tools/ci/aws_ssm_get_wrapper.sh $RPM_GPG_KEY_SSM_NAME)
-    - printf -- "$RPM_GPG_KEY" | gpg --import --batch
-    - export RPM_SIGNING_PASSPHRASE=$($CI_PROJECT_DIR/tools/ci/aws_ssm_get_wrapper.sh $RPM_SIGNING_PASSPHRASE_SSM_NAME)
-    - inv -e omnibus.build --release-version "$RELEASE_VERSION" --fips-mode --major-version "$AGENT_MAJOR_VERSION" --base-dir $OMNIBUS_BASE_DIR --skip-deps --target-project=${DD_PROJECT} ${OMNIBUS_EXTRA_ARGS}
-=======
     - printf -- "$($CI_PROJECT_DIR/tools/ci/fetch_secret.sh $RPM_GPG_KEY)" | gpg --import --batch
     - EXIT="${PIPESTATUS[0]}"; if [ $EXIT -ne 0 ]; then echo "Unable to locate credentials needs gitlab runner restart"; exit $EXIT; fi
     - RPM_SIGNING_PASSPHRASE=$($CI_PROJECT_DIR/tools/ci/fetch_secret.sh $RPM_SIGNING_PASSPHRASE) || exit $?; export RPM_SIGNING_PASSPHRASE
-    - inv -e omnibus.build --release-version "$RELEASE_VERSION" --major-version "$AGENT_MAJOR_VERSION" --base-dir $OMNIBUS_BASE_DIR --skip-deps --target-project=${DD_PROJECT} ${OMNIBUS_EXTRA_ARGS}
->>>>>>> 22686e5d
+    - inv -e omnibus.build --release-version "$RELEASE_VERSION" --fips-mode --major-version "$AGENT_MAJOR_VERSION" --base-dir $OMNIBUS_BASE_DIR --skip-deps --target-project=${DD_PROJECT} ${OMNIBUS_EXTRA_ARGS}
     - ls -la $OMNIBUS_PACKAGE_DIR/
     - !reference [.lint_linux_packages]
   stage: packaging
