.integration_tests_deb:
  stage: integration_test
  needs: ["go_deps", "go_tools_deps"]
  rules:
    - !reference [.except_mergequeue]
    - when: on_success
  tags: ["docker-in-docker:amd64"]
  before_script:
    - !reference [.retrieve_linux_go_deps]
    - !reference [.retrieve_linux_go_tools_deps]

agent_integration_tests:
  extends: .integration_tests_deb
  image: registry.ddbuild.io/ci/datadog-agent-buildimages/docker_x64$DATADOG_AGENT_BUILDIMAGES_SUFFIX:$DATADOG_AGENT_BUILDIMAGES
  # We have capacity issues on the docker-in-docker:amd64 runners for now.
  # Setting allow_failure to true to avoid blocking the pipelines.
  # Setting the timeout to 30 min and retry to 2 to avoid the job from pending for too long.
  allow_failure: true
  timeout: 30m
  retry: 2
  script:
    # DockerHub login not to be rate-limited during the docker compose
    - DOCKER_LOGIN=$($CI_PROJECT_DIR/tools/ci/fetch_secret.sh $DOCKER_REGISTRY_RO user) || exit $?
    - $CI_PROJECT_DIR/tools/ci/fetch_secret.sh $DOCKER_REGISTRY_RO token | docker login --username "$DOCKER_LOGIN" --password-stdin "$DOCKER_REGISTRY_URL"
    - inv -e integration-tests --race --remote-docker

docker_integration_tests:
  extends: .integration_tests_deb
<<<<<<< HEAD
  image: registry.ddbuild.io/ci/datadog-agent-buildimages/deb_x64$DATADOG_AGENT_BUILDIMAGES_SUFFIX:$DATADOG_AGENT_BUILDIMAGES
=======
  # This job is not stable yet because of rate limit issues and micro vms beta status.
  allow_failure: true
>>>>>>> c6e8fa0a
  script:
    - inv -e docker.test
    - inv -e docker.integration-tests<|MERGE_RESOLUTION|>--- conflicted
+++ resolved
@@ -26,12 +26,9 @@
 
 docker_integration_tests:
   extends: .integration_tests_deb
-<<<<<<< HEAD
   image: registry.ddbuild.io/ci/datadog-agent-buildimages/deb_x64$DATADOG_AGENT_BUILDIMAGES_SUFFIX:$DATADOG_AGENT_BUILDIMAGES
-=======
   # This job is not stable yet because of rate limit issues and micro vms beta status.
   allow_failure: true
->>>>>>> c6e8fa0a
   script:
     - inv -e docker.test
     - inv -e docker.integration-tests