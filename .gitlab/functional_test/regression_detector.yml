--- conflicted
+++ resolved
@@ -156,21 +156,6 @@
     # JUnit XML. Agent CI seems to use `datadog-agent` as the service name when
     # uploading JUnit XML, so the upload command below respects that convention.
     - datadog-ci junit upload --service datadog-agent outputs/junit.xml
-<<<<<<< HEAD
-    # Finally, exit 1 if the job signals a regression else 0.
-    - |
-      RUST_LOG="${RUST_LOG}" ./smp --team-id ${SMP_AGENT_TEAM_ID} --api-base ${SMP_API} --aws-named-profile ${AWS_NAMED_PROFILE} \
-      job result \
-      --submission-metadata submission_metadata || {
-        exit_code=$?
-        echo "job result command failed, this is most likely a result of a regression"
-        datadog-ci tag --level job --tags smp_failure_mode:"job-result"
-        exit $exit_code
-      }
-    #If we get to this point in the script that means everything prior has succeeded so lets update the failure mode tag.
-    - echo "script successfully executed"
-    - datadog-ci tag --level job --tags smp_failure_mode:"none"
-=======
     # Run quality gate check script
     - |
       python3 <<'EOF'
@@ -229,8 +214,15 @@
       else:
           print("Quality gate passed.")
           sys.exit(0)
-      EOF
->>>>>>> 888c660d
+      EOF || {
+        exit_code=$?
+        echo "quality gates script failed, this is most likely a result of a regression"
+        datadog-ci tag --level job --tags smp_failure_mode:"quality-gate"
+        exit $exit_code
+      }
+    #If we get to this point in the script that means everything prior has succeeded so lets update the failure mode tag.
+    - echo "script successfully executed"
+    - datadog-ci tag --level job --tags smp_failure_mode:"none"
 
 # Shamelessly adapted from golang_deps_commenter job config in
 # golang_deps_diff.yml at commit 01da274032e510d617161cf4e264a53292f44e55.
