unit_tests_notify:
  stage: source_test
  image: 486234852809.dkr.ecr.us-east-1.amazonaws.com/ci/datadog-agent-buildimages/deb_x64$DATADOG_AGENT_BUILDIMAGES_SUFFIX:$DATADOG_AGENT_BUILDIMAGES
  tags: ["arch:amd64"]
  rules:
    - !reference [.except_main_or_release_branch]
    - !reference [.except_disable_unit_tests]
    - when: always
  script:
<<<<<<< HEAD
    - export GITHUB_KEY_B64=$($CI_PROJECT_DIR/tools/ci/aws_ssm_get_wrapper.sh ci.datadog-agent.platform-github-app-key)
    - export GITHUB_APP_ID=$($CI_PROJECT_DIR/tools/ci/aws_ssm_get_wrapper.sh ci.datadog-agent.platform-github-app-id)
    - export GITHUB_INSTALLATION_ID=$($CI_PROJECT_DIR/tools/ci/aws_ssm_get_wrapper.sh ci.datadog-agent.platform-github-app-installation-id)
=======
    - source /root/.bashrc
>>>>>>> f74cad52
    - python3 -m pip install -r tasks/libs/requirements-github.txt
    - !reference [.setup_agent_github_app]
    - inv notify.unit-tests --pipeline-id $CI_PIPELINE_ID --pipeline-url $CI_PIPELINE_URL --branch-name $CI_COMMIT_REF_NAME
  needs:
    - tests_deb-x64-py3
    - tests_deb-arm64-py3
    - tests_rpm-x64-py3
    - tests_rpm-arm64-py3
    - tests_windows-x64
    - tests_flavor_iot_deb-x64
    - tests_flavor_dogstatsd_deb-x64
    - tests_flavor_heroku_deb-x64
  allow_failure: true<|MERGE_RESOLUTION|>--- conflicted
+++ resolved
@@ -7,13 +7,9 @@
     - !reference [.except_disable_unit_tests]
     - when: always
   script:
-<<<<<<< HEAD
     - export GITHUB_KEY_B64=$($CI_PROJECT_DIR/tools/ci/aws_ssm_get_wrapper.sh ci.datadog-agent.platform-github-app-key)
     - export GITHUB_APP_ID=$($CI_PROJECT_DIR/tools/ci/aws_ssm_get_wrapper.sh ci.datadog-agent.platform-github-app-id)
     - export GITHUB_INSTALLATION_ID=$($CI_PROJECT_DIR/tools/ci/aws_ssm_get_wrapper.sh ci.datadog-agent.platform-github-app-installation-id)
-=======
-    - source /root/.bashrc
->>>>>>> f74cad52
     - python3 -m pip install -r tasks/libs/requirements-github.txt
     - !reference [.setup_agent_github_app]
     - inv notify.unit-tests --pipeline-id $CI_PIPELINE_ID --pipeline-url $CI_PIPELINE_URL --branch-name $CI_COMMIT_REF_NAME
