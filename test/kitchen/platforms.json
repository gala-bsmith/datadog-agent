--- conflicted
+++ resolved
@@ -41,11 +41,7 @@
         "ec2": {
             "x86_64": {
                 "debian-10": "ami-041540a5c191757a0",
-<<<<<<< HEAD
-                "debian-11": "ami-02ba6eae41e089e8d",
-=======
                 "debian-11": "ami-0607e701db389efe7",
->>>>>>> c1bc82f0
                 "debian-12": "ami-07edaec601cf2b6d3"
             },
             "arm64": {
@@ -59,11 +55,7 @@
         "ec2": {
             "x86_64": {
                 "fedora-36": "ami-05e7ccec1e0408397",
-<<<<<<< HEAD
-                "fedora-37": "ami-023fb534213ca41da"
-=======
                 "fedora-37": "ami-032e9a5778bde5a1a"
->>>>>>> c1bc82f0
             },
             "arm64": {
                 "fedora-36": "ami-0487fbde1f898f0f1",
@@ -100,10 +92,6 @@
         },
         "ec2": {
             "x86_64": {
-<<<<<<< HEAD
-                "ubuntu-16-04-4.4": "ami-a4dc46db",
-=======
->>>>>>> c1bc82f0
                 "ubuntu-16-04": "ami-089043ae24872fe78",
                 "ubuntu-18-04": "ami-015715c1584e7243c",
                 "ubuntu-20-04": "ami-0ffb8e1df897204c4",
