--- conflicted
+++ resolved
@@ -14,12 +14,8 @@
 from invoke import task
 from invoke.exceptions import Exit, ParseError
 
-<<<<<<< HEAD
 from tasks.build_tags import FIPS_AGENT_TAGS, filter_incompatible_tags, get_build_tags, get_default_build_tags
-=======
-from tasks.build_tags import filter_incompatible_tags, get_build_tags, get_default_build_tags
 from tasks.devcontainer import run_on_devcontainer
->>>>>>> 6bf355e3
 from tasks.flavor import AgentFlavor
 from tasks.go import deps
 from tasks.libs.common.utils import (
@@ -134,11 +130,8 @@
     bundle=None,
     bundle_ebpf=False,
     agent_bin=None,
-<<<<<<< HEAD
     fips_mode=True,
-=======
     run_on=None,  # noqa: U100, F841. Used by the run_on_devcontainer decorator
->>>>>>> 6bf355e3
 ):
     """
     Build the agent. If the bits to include in the build are not specified,
