from __future__ import annotations

import json
import os
import sys
import tempfile
from collections import defaultdict
from contextlib import contextmanager
from glob import glob
from pathlib import Path

import yaml
from invoke import Context, Exit, task

from tasks.libs.common.color import Color, color_message
from tasks.libs.common.gomodules import (
    ConfigDumper,
    Configuration,
    GoModule,
    get_default_modules,
    validate_module,
)

AGENT_MODULE_PATH_PREFIX = "github.com/DataDog/datadog-agent/"


<<<<<<< HEAD
class GoModule:
    """
    A Go module abstraction.
    independent specifies whether this modules is supposed to exist independently of the datadog-agent module.
    If True, a check will run to ensure this is true.
    """

    def __init__(
        self,
        path,
        targets=None,
        condition=lambda: True,
        should_tag=True,
        importable=True,
        independent=False,
        lint_targets=None,
        used_by_otel=False,
    ):
        self.path = path
        self.targets = targets if targets else ["."]
        self.lint_targets = lint_targets if lint_targets else self.targets
        self.condition = condition
        self.should_tag = should_tag
        # HACK: Workaround for modules that can be tested, but not imported (eg. gohai), because
        # they define a main package
        # A better solution would be to automatically detect if a module contains a main package,
        # at the cost of spending some time parsing the module.
        self.importable = importable
        self.independent = independent
        self.used_by_otel = used_by_otel

        self._dependencies = None

    def __version(self, agent_version):
        """Return the module version for a given Agent version.
        >>> mods = [GoModule("."), GoModule("pkg/util/log")]
        >>> [mod.__version("7.27.0") for mod in mods]
        ["v7.27.0", "v0.27.0"]
        """
        if self.path == ".":
            return "v" + agent_version

        return "v0" + agent_version[1:]

    def __compute_dependencies(self):
        """
        Computes the list of github.com/DataDog/datadog-agent/ dependencies of the module.
        """
        base_path = os.getcwd()
        mod_parser_path = os.path.join(base_path, "internal", "tools", "modparser")

        if not os.path.isdir(mod_parser_path):
            raise Exception(f"Cannot find go.mod parser in {mod_parser_path}")

        try:
            output = subprocess.check_output(
                ["go", "run", ".", "-path", os.path.join(base_path, self.path), "-prefix", AGENT_MODULE_PATH_PREFIX],
                cwd=mod_parser_path,
            ).decode("utf-8")
        except subprocess.CalledProcessError as e:
            print(f"Error while calling go.mod parser: {e.output}")
            raise e

        # Remove github.com/DataDog/datadog-agent/ from each line
        return [line[len(AGENT_MODULE_PATH_PREFIX) :] for line in output.strip().splitlines()]

    # FIXME: Change when Agent 6 and Agent 7 releases are decoupled
    def tag(self, agent_version):
        """Return the module tag name for a given Agent version.
        >>> mods = [GoModule("."), GoModule("pkg/util/log")]
        >>> [mod.tag("7.27.0") for mod in mods]
        [["6.27.0", "7.27.0"], ["pkg/util/log/v0.27.0"]]
        """
        if self.path == ".":
            return ["6" + agent_version[1:], "7" + agent_version[1:]]

        return [f"{self.path}/{self.__version(agent_version)}"]

    def full_path(self):
        """Return the absolute path of the Go module."""
        return os.path.abspath(self.path)

    def go_mod_path(self):
        """Return the absolute path of the Go module go.mod file."""
        return self.full_path() + "/go.mod"

    @property
    def dependencies(self):
        if not self._dependencies:
            self._dependencies = self.__compute_dependencies()
        return self._dependencies

    @property
    def import_path(self):
        """Return the Go import path of the Go module
        >>> mods = [GoModule("."), GoModule("pkg/util/log")]
        >>> [mod.import_path for mod in mods]
        ["github.com/DataDog/datadog-agent", "github.com/DataDog/datadog-agent/pkg/util/log"]
        """
        path = AGENT_MODULE_PATH_PREFIX.removesuffix('/')
        if self.path != ".":
            path += "/" + self.path
        return path

    def dependency_path(self, agent_version):
        """Return the versioned dependency path of the Go module
        >>> mods = [GoModule("."), GoModule("pkg/util/log")]
        >>> [mod.dependency_path("7.27.0") for mod in mods]
        ["github.com/DataDog/datadog-agent@v7.27.0", "github.com/DataDog/datadog-agent/pkg/util/log@v0.27.0"]
        """
        return f"{self.import_path}@{self.__version(agent_version)}"


# Default Modules on which will run tests / linters. When `condition=lambda: False` is defined for a module, it will be skipped.
DEFAULT_MODULES = {
    ".": GoModule(
        ".",
        targets=["./pkg", "./cmd", "./comp"],
    ),
    "pkg/util/utilizationtracker": GoModule("pkg/util/utilizationtracker", independent=True, used_by_otel=True),
    "pkg/util/defaultpaths": GoModule("pkg/util/defaultpaths", independent=True, used_by_otel=True),
    "comp/api/api/def": GoModule("comp/api/api/def", independent=True, used_by_otel=True),
    "comp/api/authtoken": GoModule("comp/api/authtoken", independent=True, used_by_otel=True),
    "comp/core/config": GoModule("comp/core/config", independent=True, used_by_otel=True),
    "comp/core/flare/builder": GoModule("comp/core/flare/builder", independent=True, used_by_otel=True),
    "comp/core/flare/types": GoModule("comp/core/flare/types", independent=True, used_by_otel=True),
    "comp/core/hostname/hostnameinterface": GoModule(
        "comp/core/hostname/hostnameinterface", independent=True, used_by_otel=True
    ),
    "comp/core/log/def": GoModule("comp/core/log/def", independent=True, used_by_otel=True),
    "comp/core/log/impl": GoModule("comp/core/log/impl", independent=True, used_by_otel=True),
    "comp/core/log/impl-trace": GoModule("comp/core/log/impl-trace", independent=True),
    "comp/core/log/mock": GoModule("comp/core/log/mock", independent=True, used_by_otel=True),
    "comp/core/secrets": GoModule("comp/core/secrets", independent=True, used_by_otel=True),
    "comp/core/status": GoModule("comp/core/status", independent=True, used_by_otel=True),
    "comp/core/status/statusimpl": GoModule("comp/core/status/statusimpl", independent=True),
    "comp/core/tagger/types": GoModule("comp/core/tagger/types", independent=True, used_by_otel=True),
    "comp/core/tagger/utils": GoModule("comp/core/tagger/utils", independent=True, used_by_otel=True),
    "comp/core/telemetry": GoModule("comp/core/telemetry", independent=True, used_by_otel=True),
    "comp/def": GoModule("comp/def", independent=True, used_by_otel=True),
    "comp/forwarder/defaultforwarder": GoModule("comp/forwarder/defaultforwarder", independent=True, used_by_otel=True),
    "comp/forwarder/orchestrator/orchestratorinterface": GoModule(
        "comp/forwarder/orchestrator/orchestratorinterface", independent=True, used_by_otel=True
    ),
    "comp/logs/agent/config": GoModule("comp/logs/agent/config", independent=True, used_by_otel=True),
    "comp/netflow/payload": GoModule("comp/netflow/payload", independent=True),
    "comp/otelcol/collector-contrib/def": GoModule(
        "comp/otelcol/collector-contrib/def", independent=True, used_by_otel=True
    ),
    "comp/otelcol/collector-contrib/impl": GoModule(
        "comp/otelcol/collector-contrib/impl", independent=True, used_by_otel=True
    ),
    "comp/otelcol/converter/def": GoModule("comp/otelcol/converter/def", independent=True, used_by_otel=True),
    "comp/otelcol/converter/impl": GoModule("comp/otelcol/converter/impl", independent=True, used_by_otel=True),
    "comp/otelcol/ddflareextension/def": GoModule(
        "comp/otelcol/ddflareextension/def", independent=True, used_by_otel=True
    ),
    "comp/otelcol/ddflareextension/impl": GoModule(
        "comp/otelcol/ddflareextension/impl", independent=True, used_by_otel=True
    ),
    "comp/otelcol/logsagentpipeline": GoModule("comp/otelcol/logsagentpipeline", independent=True, used_by_otel=True),
    "comp/otelcol/logsagentpipeline/logsagentpipelineimpl": GoModule(
        "comp/otelcol/logsagentpipeline/logsagentpipelineimpl", independent=True, used_by_otel=True
    ),
    "comp/otelcol/otlp/components/exporter/datadogexporter": GoModule(
        "comp/otelcol/otlp/components/exporter/datadogexporter", independent=True, used_by_otel=True
    ),
    "comp/otelcol/otlp/components/exporter/logsagentexporter": GoModule(
        "comp/otelcol/otlp/components/exporter/logsagentexporter", independent=True, used_by_otel=True
    ),
    "comp/otelcol/otlp/components/exporter/serializerexporter": GoModule(
        "comp/otelcol/otlp/components/exporter/serializerexporter", independent=True, used_by_otel=True
    ),
    "comp/otelcol/otlp/components/metricsclient": GoModule(
        "comp/otelcol/otlp/components/metricsclient", independent=True, used_by_otel=True
    ),
    "comp/otelcol/otlp/components/processor/infraattributesprocessor": GoModule(
        "comp/otelcol/otlp/components/processor/infraattributesprocessor", independent=True, used_by_otel=True
    ),
    "comp/otelcol/otlp/components/statsprocessor": GoModule(
        "comp/otelcol/otlp/components/statsprocessor", independent=True, used_by_otel=True
    ),
    "comp/otelcol/otlp/testutil": GoModule("comp/otelcol/otlp/testutil", independent=True, used_by_otel=True),
    "comp/serializer/compression": GoModule("comp/serializer/compression", independent=True, used_by_otel=True),
    "comp/trace/agent/def": GoModule("comp/trace/agent/def", independent=True, used_by_otel=True),
    "comp/trace/compression/def": GoModule("comp/trace/compression/def", independent=True, used_by_otel=True),
    "comp/trace/compression/impl-gzip": GoModule(
        "comp/trace/compression/impl-gzip", independent=True, used_by_otel=True
    ),
    "comp/trace/compression/impl-zstd": GoModule(
        "comp/trace/compression/impl-zstd", independent=True, used_by_otel=True
    ),
    "internal/tools": GoModule("internal/tools", condition=lambda: False, should_tag=False),
    "internal/tools/independent-lint": GoModule(
        "internal/tools/independent-lint", condition=lambda: False, should_tag=False
    ),
    "internal/tools/modformatter": GoModule("internal/tools/modformatter", condition=lambda: False, should_tag=False),
    "internal/tools/modparser": GoModule("internal/tools/modparser", condition=lambda: False, should_tag=False),
    "internal/tools/proto": GoModule("internal/tools/proto", condition=lambda: False, should_tag=False),
    "pkg/aggregator/ckey": GoModule("pkg/aggregator/ckey", independent=True, used_by_otel=True),
    "pkg/api": GoModule("pkg/api", independent=True, used_by_otel=True),
    "pkg/collector/check/defaults": GoModule("pkg/collector/check/defaults", independent=True, used_by_otel=True),
    "pkg/config/env": GoModule("pkg/config/env", independent=True, used_by_otel=True),
    "pkg/config/mock": GoModule("pkg/config/mock", independent=True, used_by_otel=True),
    "pkg/config/nodetreemodel": GoModule("pkg/config/nodetreemodel", independent=True, used_by_otel=True),
    "pkg/config/model": GoModule("pkg/config/model", independent=True, used_by_otel=True),
    "pkg/config/remote": GoModule("pkg/config/remote", independent=True),
    "pkg/config/setup": GoModule("pkg/config/setup", independent=True, used_by_otel=True),
    "pkg/config/teeconfig": GoModule("pkg/config/teeconfig", independent=True, used_by_otel=True),
    "pkg/config/structure": GoModule("pkg/config/structure", independent=True, used_by_otel=True),
    "pkg/config/utils": GoModule("pkg/config/utils", independent=True, used_by_otel=True),
    "pkg/errors": GoModule("pkg/errors", independent=True),
    "pkg/gohai": GoModule("pkg/gohai", independent=True, importable=False),
    "pkg/linters/components/pkgconfigusage": GoModule("pkg/linters/components/pkgconfigusage", should_tag=False),
    "pkg/logs/auditor": GoModule("pkg/logs/auditor", independent=True, used_by_otel=True),
    "pkg/logs/client": GoModule("pkg/logs/client", independent=True, used_by_otel=True),
    "pkg/logs/diagnostic": GoModule("pkg/logs/diagnostic", independent=True, used_by_otel=True),
    "pkg/logs/message": GoModule("pkg/logs/message", independent=True, used_by_otel=True),
    "pkg/logs/metrics": GoModule("pkg/logs/metrics", independent=True, used_by_otel=True),
    "pkg/logs/pipeline": GoModule("pkg/logs/pipeline", independent=True, used_by_otel=True),
    "pkg/logs/processor": GoModule("pkg/logs/processor", independent=True, used_by_otel=True),
    "pkg/logs/sds": GoModule("pkg/logs/sds", independent=True, used_by_otel=True),
    "pkg/logs/sender": GoModule("pkg/logs/sender", independent=True, used_by_otel=True),
    "pkg/logs/sources": GoModule("pkg/logs/sources", independent=True, used_by_otel=True),
    "pkg/logs/status/statusinterface": GoModule("pkg/logs/status/statusinterface", independent=True, used_by_otel=True),
    "pkg/logs/status/utils": GoModule("pkg/logs/status/utils", independent=True, used_by_otel=True),
    "pkg/logs/util/testutils": GoModule("pkg/logs/util/testutils", independent=True, used_by_otel=True),
    "pkg/metrics": GoModule("pkg/metrics", independent=True, used_by_otel=True),
    "pkg/networkdevice/profile": GoModule("pkg/networkdevice/profile", independent=True),
    "pkg/obfuscate": GoModule("pkg/obfuscate", independent=True, used_by_otel=True),
    "pkg/orchestrator/model": GoModule("pkg/orchestrator/model", independent=True, used_by_otel=True),
    "pkg/process/util/api": GoModule("pkg/process/util/api", independent=True, used_by_otel=True),
    "pkg/proto": GoModule("pkg/proto", independent=True, used_by_otel=True),
    "pkg/remoteconfig/state": GoModule("pkg/remoteconfig/state", independent=True, used_by_otel=True),
    "pkg/security/secl": GoModule("pkg/security/secl", independent=True),
    "pkg/security/seclwin": GoModule("pkg/security/seclwin", independent=True, condition=lambda: False),
    "pkg/serializer": GoModule("pkg/serializer", independent=True, used_by_otel=True),
    "pkg/status/health": GoModule("pkg/status/health", independent=True, used_by_otel=True),
    "pkg/tagger/types": GoModule("pkg/tagger/types", independent=True, used_by_otel=True),
    "pkg/tagset": GoModule("pkg/tagset", independent=True, used_by_otel=True),
    "pkg/telemetry": GoModule("pkg/telemetry", independent=True, used_by_otel=True),
    "pkg/trace": GoModule("pkg/trace", independent=True, used_by_otel=True),
    "pkg/trace/stats/oteltest": GoModule("pkg/trace/stats/oteltest", independent=True, used_by_otel=True),
    "pkg/util/backoff": GoModule("pkg/util/backoff", independent=True, used_by_otel=True),
    "pkg/util/buf": GoModule("pkg/util/buf", independent=True, used_by_otel=True),
    "pkg/util/cache": GoModule("pkg/util/cache", independent=True),
    "pkg/util/cgroups": GoModule(
        "pkg/util/cgroups", independent=True, condition=lambda: sys.platform == "linux", used_by_otel=True
    ),
    "pkg/util/common": GoModule("pkg/util/common", independent=True, used_by_otel=True),
    "pkg/util/containers/image": GoModule("pkg/util/containers/image", independent=True, used_by_otel=True),
    "pkg/util/executable": GoModule("pkg/util/executable", independent=True, used_by_otel=True),
    "pkg/util/filesystem": GoModule("pkg/util/filesystem", independent=True, used_by_otel=True),
    "pkg/util/flavor": GoModule("pkg/util/flavor", independent=True),
    "pkg/util/fxutil": GoModule("pkg/util/fxutil", independent=True, used_by_otel=True),
    "pkg/util/grpc": GoModule("pkg/util/grpc", independent=True),
    "pkg/util/hostname/validate": GoModule("pkg/util/hostname/validate", independent=True, used_by_otel=True),
    "pkg/util/http": GoModule("pkg/util/http", independent=True, used_by_otel=True),
    "pkg/util/json": GoModule("pkg/util/json", independent=True, used_by_otel=True),
    "pkg/util/log": GoModule("pkg/util/log", independent=True, used_by_otel=True),
    "pkg/util/log/setup": GoModule("pkg/util/log/setup", independent=True, used_by_otel=True),
    "pkg/util/optional": GoModule("pkg/util/optional", independent=True, used_by_otel=True),
    "pkg/util/pointer": GoModule("pkg/util/pointer", independent=True, used_by_otel=True),
    "pkg/util/scrubber": GoModule("pkg/util/scrubber", independent=True, used_by_otel=True),
    "pkg/util/sort": GoModule("pkg/util/sort", independent=True, used_by_otel=True),
    "pkg/util/startstop": GoModule("pkg/util/startstop", independent=True, used_by_otel=True),
    "pkg/util/statstracker": GoModule("pkg/util/statstracker", independent=True, used_by_otel=True),
    "pkg/util/system": GoModule("pkg/util/system", independent=True, used_by_otel=True),
    "pkg/util/system/socket": GoModule("pkg/util/system/socket", independent=True, used_by_otel=True),
    "pkg/util/testutil": GoModule("pkg/util/testutil", independent=True, used_by_otel=True),
    "pkg/util/uuid": GoModule("pkg/util/uuid", independent=True),
    "pkg/util/winutil": GoModule("pkg/util/winutil", independent=True, used_by_otel=True),
    "pkg/version": GoModule("pkg/version", independent=True, used_by_otel=True),
    "test/fakeintake": GoModule("test/fakeintake", independent=True),
    "test/new-e2e": GoModule(
        "test/new-e2e",
        independent=True,
        targets=["./pkg/runner", "./pkg/utils/e2e/client"],
        lint_targets=[".", "./examples"],  # need to explicitly list "examples", otherwise it is skipped
    ),
    "test/otel": GoModule("test/otel", independent=True, used_by_otel=True),
    "tools/retry_file_dump": GoModule("tools/retry_file_dump", condition=lambda: False, should_tag=False),
}

# Folder containing a `go.mod` file but that should not be added to the DEFAULT_MODULES
IGNORED_MODULE_PATHS = [
    # Test files
    Path("./internal/tools/modparser/testdata/badformat"),
    Path("./internal/tools/modparser/testdata/match"),
    Path("./internal/tools/modparser/testdata/nomatch"),
    Path("./internal/tools/modparser/testdata/patchgoversion"),
    # This `go.mod` is a hack
    Path("./pkg/process/procutil/resources"),
    # We have test files in the tasks folder
    Path("./tasks"),
    # Test files
    Path("./test/integration/serverless/recorder-extension"),
    Path("./test/integration/serverless/src"),
]

=======
>>>>>>> 3e3d2d2d
MAIN_TEMPLATE = """package main

import (
{imports}
)

func main() {{}}
"""

PACKAGE_TEMPLATE = '	_ "{}"'


@contextmanager
def generate_dummy_package(ctx, folder):
    """
    Return a generator-iterator when called.
    Allows us to wrap this function with a "with" statement to delete the created dummy pacakage afterwards.
    """
    try:
        import_paths = []
        for mod in get_default_modules().values():
            if mod.path != "." and mod.should_test() and mod.importable:
                import_paths.append(mod.import_path)

        os.mkdir(folder)
        with ctx.cd(folder):
            print("Creating dummy 'main.go' file... ", end="")
            with open(os.path.join(ctx.cwd, 'main.go'), 'w') as main_file:
                main_file.write(
                    MAIN_TEMPLATE.format(imports="\n".join(PACKAGE_TEMPLATE.format(path) for path in import_paths))
                )
            print("Done")

            ctx.run("go mod init example.com/testmodule")
            for mod in get_default_modules().values():
                if mod.path != ".":
                    ctx.run(f"go mod edit -require={mod.dependency_path('0.0.0')}")
                    ctx.run(f"go mod edit -replace {mod.import_path}=../{mod.path}")
                    # todo: remove once datadogconnector fix is released.
                    if mod.import_path == "github.com/DataDog/datadog-agent/comp/otelcol/collector-contrib/impl":
                        ctx.run(
                            "go mod edit -replace github.com/open-telemetry/opentelemetry-collector-contrib/connector/datadogconnector=github.com/open-telemetry/opentelemetry-collector-contrib/connector/datadogconnector@v0.103.0"
                        )
                    if (
                        mod.import_path == "github.com/DataDog/datadog-agent/comp/otelcol/configstore/impl"
                        or mod.import_path == "github.com/DataDog/datadog-agent/comp/otelcol/configstore/def"
                    ):
                        ctx.run("go mod edit -exclude github.com/knadh/koanf/maps@v0.1.1")
                        ctx.run("go mod edit -exclude github.com/knadh/koanf/providers/confmap@v0.1.0")
                        ctx.run("go mod edit -exclude github.com/knadh/koanf/providers/confmap@v0.1.0-dev0")
        # yield folder waiting for a "with" block to be executed (https://docs.python.org/3/library/contextlib.html)
        yield folder

    # the generator is then resumed here after the "with" block is exited
    finally:
        # delete test_folder to avoid FileExistsError while running this task again
        ctx.run(f"rm -rf ./{folder}")


@task
def go_work(_: Context):
    """
    Create a go.work file using the module list contained in get_default_modules()
    and the go version contained in the file .go-version.
    If there is already a go.work file, it is renamed go.work.backup and a warning is printed.
    """
    print(
        color_message(
            "WARNING: Using a go.work file is not supported and can cause weird errors "
            "when compiling the agent or running tests.\n"
            "Remember to export GOWORK=off to avoid these issues.\n",
            "orange",
        ),
        file=sys.stderr,
    )

    # read go version from the .go-version file, removing the bugfix part of the version

    with open(".go-version") as f:
        go_version = f.read().strip()

    if os.path.exists("go.work"):
        print("go.work already exists. Renaming to go.work.backup")
        os.rename("go.work", "go.work.backup")

    with open("go.work", "w") as f:
        f.write(f"go {go_version}\n\nuse (\n")
        for mod in get_default_modules().values():
            prefix = "" if mod.should_test() else "//"
            f.write(f"\t{prefix}{mod.path}\n")
        f.write(")\n")


@task
def for_each(
    ctx: Context,
    cmd: str,
    skip_untagged: bool = False,
    ignore_errors: bool = False,
    use_targets_path: bool = False,
    use_lint_targets_path: bool = False,
    skip_condition: bool = False,
):
    """
    Run the given command in the directory of each module.
    """
    assert not (
        use_targets_path and use_lint_targets_path
    ), "Only one of use_targets_path and use_lint_targets_path can be set"

    for mod in get_default_modules().values():
        if skip_untagged and not mod.should_tag:
            continue
        if skip_condition and not mod.should_test():
            continue

        targets = [mod.full_path()]
        if use_targets_path:
            targets = [os.path.join(mod.full_path(), target) for target in mod.test_targets]
        if use_lint_targets_path:
            targets = [os.path.join(mod.full_path(), target) for target in mod.lint_targets]

        for target in targets:
            with ctx.cd(target):
                res = ctx.run(cmd, warn=True)
                assert res is not None
                if res.failed and not ignore_errors:
                    raise Exit(f"Command failed in {target}")


@task
def validate(ctx: Context, base_dir='.', fix_format=False):
    """
    Lints module configuration file.

    Args:
        fix_format: If True, will fix the format of the configuration files.
    """

    base_dir = Path(base_dir)
    config = Configuration.from_file(base_dir)
    default_attributes = GoModule.get_default_attributes()

    # Verify format
    with tempfile.TemporaryDirectory() as tmpdir:
        config.base_dir = Path(tmpdir)
        config.to_file()
        config.base_dir = base_dir

        if not ctx.run(
            f'diff -u {base_dir / Configuration.FILE_NAME} {Path(tmpdir) / Configuration.FILE_NAME}',
            warn=True,
        ):
            if fix_format:
                print(f'{color_message("Info", Color.BLUE)}: Formatted module configuration file')
                config.to_file()
            else:
                raise Exit(
                    f'{color_message("Error", Color.RED)}: Configuration file is not formatted correctly, use `invoke modules.validate --fix-format` to fix it'
                )

    with open(base_dir / Configuration.FILE_NAME) as f:
        config_attributes = yaml.safe_load(f)['modules']

    config = Configuration.from_file(base_dir)
    errors = []
    for module in config.modules.values():
        try:
            validate_module(module, config_attributes[module.path], base_dir, default_attributes)
        except AssertionError as e:
            errors.append((module.path, e))

    # Backward check for go.mod (ensure there is a module for each go.mod)
    for go_mod in glob(str(base_dir / '**/go.mod'), recursive=True):
        path = Path(go_mod).parent.relative_to(base_dir).as_posix()
        assert path in config.modules or path in config.ignored_modules, f"Configuration is missing a module for {path}"

    if errors:
        print(f'{color_message("ERROR", Color.RED)}: Some modules have invalid configurations:')
        for path, error in sorted(errors):
            print(f'- {color_message(path, Color.BOLD)}: {error}')

        raise Exit(f'{color_message("ERROR", Color.RED)}: Found errors in module configurations, see details above')


@task
def validate_used_by_otel(ctx: Context):
    """
    Verify whether indirect local dependencies of modules labeled "used_by_otel" are also marked with the "used_by_otel" tag.
    """
    otel_mods = [path for path, module in get_default_modules().items() if module.used_by_otel]
    missing_used_by_otel_label: dict[str, list[str]] = defaultdict(list)

    # for every module labeled as "used_by_otel"
    for otel_mod in otel_mods:
        gomod_path = f"{otel_mod}/go.mod"
        # get the go.mod data
        result = ctx.run(f"go mod edit -json {gomod_path}", hide='both')
        if result.failed:
            raise Exit(f"Error running go mod edit -json on {gomod_path}: {result.stderr}")

        go_mod_json = json.loads(result.stdout)
        # get module dependencies
        reqs = go_mod_json.get("Require", [])
        if not reqs:  # Module don't have dependencies, continue
            continue
        for require in reqs:
            # we are only interested into local modules
            if not require["Path"].startswith("github.com/DataDog/datadog-agent/"):
                continue
            # we need the relative path of module (without github.com/DataDog/datadog-agent/ prefix)
            rel_path = require['Path'].removeprefix("github.com/DataDog/datadog-agent/")
            # check if indirect module is labeled as "used_by_otel"
            if rel_path not in get_default_modules() or not get_default_modules()[rel_path].used_by_otel:
                missing_used_by_otel_label[rel_path].append(otel_mod)
    if missing_used_by_otel_label:
        message = f"{color_message('ERROR', Color.RED)}: some indirect local dependencies of modules labeled \"used_by_otel\" are not correctly labeled in get_default_modules()\n"
        for k, v in missing_used_by_otel_label.items():
            message += f"\t{color_message(k, Color.RED)} is missing (used by {v})\n"
        message += "Please label them as \"used_by_otel\" in the get_default_modules() list."

        raise Exit(message)


def get_module_by_path(path: Path) -> GoModule | None:
    """
    Return the GoModule object corresponding to the given path.
    """
    for module in get_default_modules().values():
        if Path(module.path) == path:
            return module

    return None


@task
def show(_, path: str, remove_defaults: bool = False, base_dir: str = '.'):
    """Show the module information for the given path.

    Args:
        remove_defaults: If True, will remove default values from the output.
    """

    config = Configuration.from_file(Path(base_dir))
    if path in config.ignored_modules:
        print(f'Module {path} is ignored')
        return

    module = config.modules.get(path)

    assert module, f'Module {path} not found'

    yaml.dump(
        {path: module.to_dict(remove_defaults=remove_defaults, remove_path=True)}, sys.stdout, Dumper=ConfigDumper
    )


@task
def show_all(_, base_dir: str = '.', ignored=False):
    """Show the list of modules.

    Args:
        ignored: If True, will list ignored modules.
    """

    config = Configuration.from_file(Path(base_dir))

    if ignored:
        names = config.ignored_modules
    else:
        names = list(config.modules.keys())

    print('\n'.join(sorted(names)))
    print(len(names), 'modules')<|MERGE_RESOLUTION|>--- conflicted
+++ resolved
@@ -24,309 +24,6 @@
 AGENT_MODULE_PATH_PREFIX = "github.com/DataDog/datadog-agent/"
 
 
-<<<<<<< HEAD
-class GoModule:
-    """
-    A Go module abstraction.
-    independent specifies whether this modules is supposed to exist independently of the datadog-agent module.
-    If True, a check will run to ensure this is true.
-    """
-
-    def __init__(
-        self,
-        path,
-        targets=None,
-        condition=lambda: True,
-        should_tag=True,
-        importable=True,
-        independent=False,
-        lint_targets=None,
-        used_by_otel=False,
-    ):
-        self.path = path
-        self.targets = targets if targets else ["."]
-        self.lint_targets = lint_targets if lint_targets else self.targets
-        self.condition = condition
-        self.should_tag = should_tag
-        # HACK: Workaround for modules that can be tested, but not imported (eg. gohai), because
-        # they define a main package
-        # A better solution would be to automatically detect if a module contains a main package,
-        # at the cost of spending some time parsing the module.
-        self.importable = importable
-        self.independent = independent
-        self.used_by_otel = used_by_otel
-
-        self._dependencies = None
-
-    def __version(self, agent_version):
-        """Return the module version for a given Agent version.
-        >>> mods = [GoModule("."), GoModule("pkg/util/log")]
-        >>> [mod.__version("7.27.0") for mod in mods]
-        ["v7.27.0", "v0.27.0"]
-        """
-        if self.path == ".":
-            return "v" + agent_version
-
-        return "v0" + agent_version[1:]
-
-    def __compute_dependencies(self):
-        """
-        Computes the list of github.com/DataDog/datadog-agent/ dependencies of the module.
-        """
-        base_path = os.getcwd()
-        mod_parser_path = os.path.join(base_path, "internal", "tools", "modparser")
-
-        if not os.path.isdir(mod_parser_path):
-            raise Exception(f"Cannot find go.mod parser in {mod_parser_path}")
-
-        try:
-            output = subprocess.check_output(
-                ["go", "run", ".", "-path", os.path.join(base_path, self.path), "-prefix", AGENT_MODULE_PATH_PREFIX],
-                cwd=mod_parser_path,
-            ).decode("utf-8")
-        except subprocess.CalledProcessError as e:
-            print(f"Error while calling go.mod parser: {e.output}")
-            raise e
-
-        # Remove github.com/DataDog/datadog-agent/ from each line
-        return [line[len(AGENT_MODULE_PATH_PREFIX) :] for line in output.strip().splitlines()]
-
-    # FIXME: Change when Agent 6 and Agent 7 releases are decoupled
-    def tag(self, agent_version):
-        """Return the module tag name for a given Agent version.
-        >>> mods = [GoModule("."), GoModule("pkg/util/log")]
-        >>> [mod.tag("7.27.0") for mod in mods]
-        [["6.27.0", "7.27.0"], ["pkg/util/log/v0.27.0"]]
-        """
-        if self.path == ".":
-            return ["6" + agent_version[1:], "7" + agent_version[1:]]
-
-        return [f"{self.path}/{self.__version(agent_version)}"]
-
-    def full_path(self):
-        """Return the absolute path of the Go module."""
-        return os.path.abspath(self.path)
-
-    def go_mod_path(self):
-        """Return the absolute path of the Go module go.mod file."""
-        return self.full_path() + "/go.mod"
-
-    @property
-    def dependencies(self):
-        if not self._dependencies:
-            self._dependencies = self.__compute_dependencies()
-        return self._dependencies
-
-    @property
-    def import_path(self):
-        """Return the Go import path of the Go module
-        >>> mods = [GoModule("."), GoModule("pkg/util/log")]
-        >>> [mod.import_path for mod in mods]
-        ["github.com/DataDog/datadog-agent", "github.com/DataDog/datadog-agent/pkg/util/log"]
-        """
-        path = AGENT_MODULE_PATH_PREFIX.removesuffix('/')
-        if self.path != ".":
-            path += "/" + self.path
-        return path
-
-    def dependency_path(self, agent_version):
-        """Return the versioned dependency path of the Go module
-        >>> mods = [GoModule("."), GoModule("pkg/util/log")]
-        >>> [mod.dependency_path("7.27.0") for mod in mods]
-        ["github.com/DataDog/datadog-agent@v7.27.0", "github.com/DataDog/datadog-agent/pkg/util/log@v0.27.0"]
-        """
-        return f"{self.import_path}@{self.__version(agent_version)}"
-
-
-# Default Modules on which will run tests / linters. When `condition=lambda: False` is defined for a module, it will be skipped.
-DEFAULT_MODULES = {
-    ".": GoModule(
-        ".",
-        targets=["./pkg", "./cmd", "./comp"],
-    ),
-    "pkg/util/utilizationtracker": GoModule("pkg/util/utilizationtracker", independent=True, used_by_otel=True),
-    "pkg/util/defaultpaths": GoModule("pkg/util/defaultpaths", independent=True, used_by_otel=True),
-    "comp/api/api/def": GoModule("comp/api/api/def", independent=True, used_by_otel=True),
-    "comp/api/authtoken": GoModule("comp/api/authtoken", independent=True, used_by_otel=True),
-    "comp/core/config": GoModule("comp/core/config", independent=True, used_by_otel=True),
-    "comp/core/flare/builder": GoModule("comp/core/flare/builder", independent=True, used_by_otel=True),
-    "comp/core/flare/types": GoModule("comp/core/flare/types", independent=True, used_by_otel=True),
-    "comp/core/hostname/hostnameinterface": GoModule(
-        "comp/core/hostname/hostnameinterface", independent=True, used_by_otel=True
-    ),
-    "comp/core/log/def": GoModule("comp/core/log/def", independent=True, used_by_otel=True),
-    "comp/core/log/impl": GoModule("comp/core/log/impl", independent=True, used_by_otel=True),
-    "comp/core/log/impl-trace": GoModule("comp/core/log/impl-trace", independent=True),
-    "comp/core/log/mock": GoModule("comp/core/log/mock", independent=True, used_by_otel=True),
-    "comp/core/secrets": GoModule("comp/core/secrets", independent=True, used_by_otel=True),
-    "comp/core/status": GoModule("comp/core/status", independent=True, used_by_otel=True),
-    "comp/core/status/statusimpl": GoModule("comp/core/status/statusimpl", independent=True),
-    "comp/core/tagger/types": GoModule("comp/core/tagger/types", independent=True, used_by_otel=True),
-    "comp/core/tagger/utils": GoModule("comp/core/tagger/utils", independent=True, used_by_otel=True),
-    "comp/core/telemetry": GoModule("comp/core/telemetry", independent=True, used_by_otel=True),
-    "comp/def": GoModule("comp/def", independent=True, used_by_otel=True),
-    "comp/forwarder/defaultforwarder": GoModule("comp/forwarder/defaultforwarder", independent=True, used_by_otel=True),
-    "comp/forwarder/orchestrator/orchestratorinterface": GoModule(
-        "comp/forwarder/orchestrator/orchestratorinterface", independent=True, used_by_otel=True
-    ),
-    "comp/logs/agent/config": GoModule("comp/logs/agent/config", independent=True, used_by_otel=True),
-    "comp/netflow/payload": GoModule("comp/netflow/payload", independent=True),
-    "comp/otelcol/collector-contrib/def": GoModule(
-        "comp/otelcol/collector-contrib/def", independent=True, used_by_otel=True
-    ),
-    "comp/otelcol/collector-contrib/impl": GoModule(
-        "comp/otelcol/collector-contrib/impl", independent=True, used_by_otel=True
-    ),
-    "comp/otelcol/converter/def": GoModule("comp/otelcol/converter/def", independent=True, used_by_otel=True),
-    "comp/otelcol/converter/impl": GoModule("comp/otelcol/converter/impl", independent=True, used_by_otel=True),
-    "comp/otelcol/ddflareextension/def": GoModule(
-        "comp/otelcol/ddflareextension/def", independent=True, used_by_otel=True
-    ),
-    "comp/otelcol/ddflareextension/impl": GoModule(
-        "comp/otelcol/ddflareextension/impl", independent=True, used_by_otel=True
-    ),
-    "comp/otelcol/logsagentpipeline": GoModule("comp/otelcol/logsagentpipeline", independent=True, used_by_otel=True),
-    "comp/otelcol/logsagentpipeline/logsagentpipelineimpl": GoModule(
-        "comp/otelcol/logsagentpipeline/logsagentpipelineimpl", independent=True, used_by_otel=True
-    ),
-    "comp/otelcol/otlp/components/exporter/datadogexporter": GoModule(
-        "comp/otelcol/otlp/components/exporter/datadogexporter", independent=True, used_by_otel=True
-    ),
-    "comp/otelcol/otlp/components/exporter/logsagentexporter": GoModule(
-        "comp/otelcol/otlp/components/exporter/logsagentexporter", independent=True, used_by_otel=True
-    ),
-    "comp/otelcol/otlp/components/exporter/serializerexporter": GoModule(
-        "comp/otelcol/otlp/components/exporter/serializerexporter", independent=True, used_by_otel=True
-    ),
-    "comp/otelcol/otlp/components/metricsclient": GoModule(
-        "comp/otelcol/otlp/components/metricsclient", independent=True, used_by_otel=True
-    ),
-    "comp/otelcol/otlp/components/processor/infraattributesprocessor": GoModule(
-        "comp/otelcol/otlp/components/processor/infraattributesprocessor", independent=True, used_by_otel=True
-    ),
-    "comp/otelcol/otlp/components/statsprocessor": GoModule(
-        "comp/otelcol/otlp/components/statsprocessor", independent=True, used_by_otel=True
-    ),
-    "comp/otelcol/otlp/testutil": GoModule("comp/otelcol/otlp/testutil", independent=True, used_by_otel=True),
-    "comp/serializer/compression": GoModule("comp/serializer/compression", independent=True, used_by_otel=True),
-    "comp/trace/agent/def": GoModule("comp/trace/agent/def", independent=True, used_by_otel=True),
-    "comp/trace/compression/def": GoModule("comp/trace/compression/def", independent=True, used_by_otel=True),
-    "comp/trace/compression/impl-gzip": GoModule(
-        "comp/trace/compression/impl-gzip", independent=True, used_by_otel=True
-    ),
-    "comp/trace/compression/impl-zstd": GoModule(
-        "comp/trace/compression/impl-zstd", independent=True, used_by_otel=True
-    ),
-    "internal/tools": GoModule("internal/tools", condition=lambda: False, should_tag=False),
-    "internal/tools/independent-lint": GoModule(
-        "internal/tools/independent-lint", condition=lambda: False, should_tag=False
-    ),
-    "internal/tools/modformatter": GoModule("internal/tools/modformatter", condition=lambda: False, should_tag=False),
-    "internal/tools/modparser": GoModule("internal/tools/modparser", condition=lambda: False, should_tag=False),
-    "internal/tools/proto": GoModule("internal/tools/proto", condition=lambda: False, should_tag=False),
-    "pkg/aggregator/ckey": GoModule("pkg/aggregator/ckey", independent=True, used_by_otel=True),
-    "pkg/api": GoModule("pkg/api", independent=True, used_by_otel=True),
-    "pkg/collector/check/defaults": GoModule("pkg/collector/check/defaults", independent=True, used_by_otel=True),
-    "pkg/config/env": GoModule("pkg/config/env", independent=True, used_by_otel=True),
-    "pkg/config/mock": GoModule("pkg/config/mock", independent=True, used_by_otel=True),
-    "pkg/config/nodetreemodel": GoModule("pkg/config/nodetreemodel", independent=True, used_by_otel=True),
-    "pkg/config/model": GoModule("pkg/config/model", independent=True, used_by_otel=True),
-    "pkg/config/remote": GoModule("pkg/config/remote", independent=True),
-    "pkg/config/setup": GoModule("pkg/config/setup", independent=True, used_by_otel=True),
-    "pkg/config/teeconfig": GoModule("pkg/config/teeconfig", independent=True, used_by_otel=True),
-    "pkg/config/structure": GoModule("pkg/config/structure", independent=True, used_by_otel=True),
-    "pkg/config/utils": GoModule("pkg/config/utils", independent=True, used_by_otel=True),
-    "pkg/errors": GoModule("pkg/errors", independent=True),
-    "pkg/gohai": GoModule("pkg/gohai", independent=True, importable=False),
-    "pkg/linters/components/pkgconfigusage": GoModule("pkg/linters/components/pkgconfigusage", should_tag=False),
-    "pkg/logs/auditor": GoModule("pkg/logs/auditor", independent=True, used_by_otel=True),
-    "pkg/logs/client": GoModule("pkg/logs/client", independent=True, used_by_otel=True),
-    "pkg/logs/diagnostic": GoModule("pkg/logs/diagnostic", independent=True, used_by_otel=True),
-    "pkg/logs/message": GoModule("pkg/logs/message", independent=True, used_by_otel=True),
-    "pkg/logs/metrics": GoModule("pkg/logs/metrics", independent=True, used_by_otel=True),
-    "pkg/logs/pipeline": GoModule("pkg/logs/pipeline", independent=True, used_by_otel=True),
-    "pkg/logs/processor": GoModule("pkg/logs/processor", independent=True, used_by_otel=True),
-    "pkg/logs/sds": GoModule("pkg/logs/sds", independent=True, used_by_otel=True),
-    "pkg/logs/sender": GoModule("pkg/logs/sender", independent=True, used_by_otel=True),
-    "pkg/logs/sources": GoModule("pkg/logs/sources", independent=True, used_by_otel=True),
-    "pkg/logs/status/statusinterface": GoModule("pkg/logs/status/statusinterface", independent=True, used_by_otel=True),
-    "pkg/logs/status/utils": GoModule("pkg/logs/status/utils", independent=True, used_by_otel=True),
-    "pkg/logs/util/testutils": GoModule("pkg/logs/util/testutils", independent=True, used_by_otel=True),
-    "pkg/metrics": GoModule("pkg/metrics", independent=True, used_by_otel=True),
-    "pkg/networkdevice/profile": GoModule("pkg/networkdevice/profile", independent=True),
-    "pkg/obfuscate": GoModule("pkg/obfuscate", independent=True, used_by_otel=True),
-    "pkg/orchestrator/model": GoModule("pkg/orchestrator/model", independent=True, used_by_otel=True),
-    "pkg/process/util/api": GoModule("pkg/process/util/api", independent=True, used_by_otel=True),
-    "pkg/proto": GoModule("pkg/proto", independent=True, used_by_otel=True),
-    "pkg/remoteconfig/state": GoModule("pkg/remoteconfig/state", independent=True, used_by_otel=True),
-    "pkg/security/secl": GoModule("pkg/security/secl", independent=True),
-    "pkg/security/seclwin": GoModule("pkg/security/seclwin", independent=True, condition=lambda: False),
-    "pkg/serializer": GoModule("pkg/serializer", independent=True, used_by_otel=True),
-    "pkg/status/health": GoModule("pkg/status/health", independent=True, used_by_otel=True),
-    "pkg/tagger/types": GoModule("pkg/tagger/types", independent=True, used_by_otel=True),
-    "pkg/tagset": GoModule("pkg/tagset", independent=True, used_by_otel=True),
-    "pkg/telemetry": GoModule("pkg/telemetry", independent=True, used_by_otel=True),
-    "pkg/trace": GoModule("pkg/trace", independent=True, used_by_otel=True),
-    "pkg/trace/stats/oteltest": GoModule("pkg/trace/stats/oteltest", independent=True, used_by_otel=True),
-    "pkg/util/backoff": GoModule("pkg/util/backoff", independent=True, used_by_otel=True),
-    "pkg/util/buf": GoModule("pkg/util/buf", independent=True, used_by_otel=True),
-    "pkg/util/cache": GoModule("pkg/util/cache", independent=True),
-    "pkg/util/cgroups": GoModule(
-        "pkg/util/cgroups", independent=True, condition=lambda: sys.platform == "linux", used_by_otel=True
-    ),
-    "pkg/util/common": GoModule("pkg/util/common", independent=True, used_by_otel=True),
-    "pkg/util/containers/image": GoModule("pkg/util/containers/image", independent=True, used_by_otel=True),
-    "pkg/util/executable": GoModule("pkg/util/executable", independent=True, used_by_otel=True),
-    "pkg/util/filesystem": GoModule("pkg/util/filesystem", independent=True, used_by_otel=True),
-    "pkg/util/flavor": GoModule("pkg/util/flavor", independent=True),
-    "pkg/util/fxutil": GoModule("pkg/util/fxutil", independent=True, used_by_otel=True),
-    "pkg/util/grpc": GoModule("pkg/util/grpc", independent=True),
-    "pkg/util/hostname/validate": GoModule("pkg/util/hostname/validate", independent=True, used_by_otel=True),
-    "pkg/util/http": GoModule("pkg/util/http", independent=True, used_by_otel=True),
-    "pkg/util/json": GoModule("pkg/util/json", independent=True, used_by_otel=True),
-    "pkg/util/log": GoModule("pkg/util/log", independent=True, used_by_otel=True),
-    "pkg/util/log/setup": GoModule("pkg/util/log/setup", independent=True, used_by_otel=True),
-    "pkg/util/optional": GoModule("pkg/util/optional", independent=True, used_by_otel=True),
-    "pkg/util/pointer": GoModule("pkg/util/pointer", independent=True, used_by_otel=True),
-    "pkg/util/scrubber": GoModule("pkg/util/scrubber", independent=True, used_by_otel=True),
-    "pkg/util/sort": GoModule("pkg/util/sort", independent=True, used_by_otel=True),
-    "pkg/util/startstop": GoModule("pkg/util/startstop", independent=True, used_by_otel=True),
-    "pkg/util/statstracker": GoModule("pkg/util/statstracker", independent=True, used_by_otel=True),
-    "pkg/util/system": GoModule("pkg/util/system", independent=True, used_by_otel=True),
-    "pkg/util/system/socket": GoModule("pkg/util/system/socket", independent=True, used_by_otel=True),
-    "pkg/util/testutil": GoModule("pkg/util/testutil", independent=True, used_by_otel=True),
-    "pkg/util/uuid": GoModule("pkg/util/uuid", independent=True),
-    "pkg/util/winutil": GoModule("pkg/util/winutil", independent=True, used_by_otel=True),
-    "pkg/version": GoModule("pkg/version", independent=True, used_by_otel=True),
-    "test/fakeintake": GoModule("test/fakeintake", independent=True),
-    "test/new-e2e": GoModule(
-        "test/new-e2e",
-        independent=True,
-        targets=["./pkg/runner", "./pkg/utils/e2e/client"],
-        lint_targets=[".", "./examples"],  # need to explicitly list "examples", otherwise it is skipped
-    ),
-    "test/otel": GoModule("test/otel", independent=True, used_by_otel=True),
-    "tools/retry_file_dump": GoModule("tools/retry_file_dump", condition=lambda: False, should_tag=False),
-}
-
-# Folder containing a `go.mod` file but that should not be added to the DEFAULT_MODULES
-IGNORED_MODULE_PATHS = [
-    # Test files
-    Path("./internal/tools/modparser/testdata/badformat"),
-    Path("./internal/tools/modparser/testdata/match"),
-    Path("./internal/tools/modparser/testdata/nomatch"),
-    Path("./internal/tools/modparser/testdata/patchgoversion"),
-    # This `go.mod` is a hack
-    Path("./pkg/process/procutil/resources"),
-    # We have test files in the tasks folder
-    Path("./tasks"),
-    # Test files
-    Path("./test/integration/serverless/recorder-extension"),
-    Path("./test/integration/serverless/src"),
-]
-
-=======
->>>>>>> 3e3d2d2d
 MAIN_TEMPLATE = """package main
 
 import (
