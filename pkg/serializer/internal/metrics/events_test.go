// Unless explicitly stated otherwise all files in this repository are licensed
// under the Apache License Version 2.0.
// This product includes software developed at Datadog (https://www.datadoghq.com/).
// Copyright 2016-present Datadog, Inc.

//go:build zlib && test && zstd

package metrics

import (
	"encoding/json"
	"errors"
	"fmt"
	"math"
	"reflect"
	"strconv"
	"testing"

	agentpayload "github.com/DataDog/agent-payload/v5/gogen"
	"github.com/gogo/protobuf/proto"
	"github.com/stretchr/testify/assert"
	"github.com/stretchr/testify/require"

	"github.com/DataDog/datadog-agent/comp/serializer/compression/compressionimpl"
	configmock "github.com/DataDog/datadog-agent/pkg/config/mock"
	"github.com/DataDog/datadog-agent/pkg/metrics/event"
	"github.com/DataDog/datadog-agent/pkg/serializer/internal/stream"
	taggertypes "github.com/DataDog/datadog-agent/pkg/tagger/types"
)

func TestMarshal(t *testing.T) {
	events := Events{
		EventsArr: []*event.Event{{
			Title:          "test title",
			Text:           "test text",
			Ts:             12345,
			Priority:       event.PriorityNormal,
			Host:           "test.localhost",
			Tags:           []string{"tag1", "tag2:yes"},
			AlertType:      event.AlertTypeError,
			AggregationKey: "test aggregation",
			SourceTypeName: "test source",
			OriginInfo:     taggertypes.OriginInfo{},
		}},
		Hostname: "",
	}

	payload, err := events.Marshal()
	assert.Nil(t, err)
	assert.NotNil(t, payload)

	newPayload := &agentpayload.EventsPayload{}
	err = proto.Unmarshal(payload, newPayload)
	assert.Nil(t, err)

	require.Len(t, newPayload.Events, 1)
	assert.Equal(t, newPayload.Events[0].Title, "test title")
	assert.Equal(t, newPayload.Events[0].Text, "test text")
	assert.Equal(t, newPayload.Events[0].Ts, int64(12345))
	assert.Equal(t, newPayload.Events[0].Priority, string(event.PriorityNormal))
	assert.Equal(t, newPayload.Events[0].Host, "test.localhost")
	require.Len(t, newPayload.Events[0].Tags, 2)
	assert.Equal(t, newPayload.Events[0].Tags[0], "tag1")
	assert.Equal(t, newPayload.Events[0].Tags[1], "tag2:yes")
	assert.Equal(t, newPayload.Events[0].AlertType, string(event.AlertTypeError))
	assert.Equal(t, newPayload.Events[0].AggregationKey, "test aggregation")
	assert.Equal(t, newPayload.Events[0].SourceTypeName, "test source")
}

func TestMarshalJSON(t *testing.T) {
	events := Events{
		EventsArr: []*event.Event{{
			Title:          "An event occurred",
			Text:           "event description",
			Ts:             12345,
			Priority:       event.PriorityNormal,
			Host:           "my-hostname",
			Tags:           []string{"tag1", "tag2:yes"},
			AlertType:      event.AlertTypeError,
			AggregationKey: "my_agg_key",
			SourceTypeName: "custom_source_type",
			OriginInfo:     taggertypes.OriginInfo{},
		}},

		Hostname: "test-hostname",
	}

	payload, err := events.MarshalJSON()
	assert.Nil(t, err)
	assert.NotNil(t, payload)
	assert.Equal(t, payload, []byte("{\"apiKey\":\"\",\"events\":{\"custom_source_type\":[{\"msg_title\":\"An event occurred\",\"msg_text\":\"event description\",\"timestamp\":12345,\"priority\":\"normal\",\"host\":\"my-hostname\",\"tags\":[\"tag1\",\"tag2:yes\"],\"alert_type\":\"error\",\"aggregation_key\":\"my_agg_key\",\"source_type_name\":\"custom_source_type\"}]},\"internalHostname\":\"test-hostname\"}\n"))
}

func TestMarshalJSONOmittedFields(t *testing.T) {
	events := Events{
		EventsArr: []*event.Event{{
			// Don't populate optional fields
			Title:      "An event occurred",
			Text:       "event description",
			Ts:         12345,
			Host:       "my-hostname",
			OriginInfo: taggertypes.OriginInfo{},
		}},
		Hostname: "test-hostname",
	}

	payload, err := events.MarshalJSON()
	assert.Nil(t, err)
	assert.NotNil(t, payload)
	// These optional fields are not present in the serialized payload, and a default source type name is used
	assert.Equal(t, payload, []byte("{\"apiKey\":\"\",\"events\":{\"api\":[{\"msg_title\":\"An event occurred\",\"msg_text\":\"event description\",\"timestamp\":12345,\"host\":\"my-hostname\"}]},\"internalHostname\":\"test-hostname\"}\n"))
}

func TestSplitEvents(t *testing.T) {
	events := Events{}
	for i := 0; i < 2; i++ {
		e := event.Event{
			Title:          "An event occurred",
			Text:           "event description",
			Ts:             12345,
			Priority:       event.PriorityNormal,
			Host:           "my-hostname",
			Tags:           []string{"tag1", "tag2:yes"},
			AlertType:      event.AlertTypeError,
			AggregationKey: "my_agg_key",
			SourceTypeName: "custom_source_type",
			OriginInfo:     taggertypes.OriginInfo{},
		}
		events.EventsArr = append(events.EventsArr, &e)

	}

	newEvents, err := events.SplitPayload(2)
	require.Nil(t, err)
	require.Len(t, newEvents, 2)

	newEvents, err = events.SplitPayload(3)
	require.Nil(t, err)
	require.Len(t, newEvents, 2)
}

// Test StreamJSONMarshaler
func TestPayloadDescribeItem(t *testing.T) {
	events := Events{
		EventsArr: []*event.Event{createEvent("sourceTypeName")},
	}
	assert.Equal(t, `Source type: sourceTypeName, events count: 1`,
		events.CreateSingleMarshaler().DescribeItem(0))
	assert.Equal(t, `Title: 1, Text: 2, Source Type: sourceTypeName`,
		events.CreateMarshalersBySourceType()[0].DescribeItem(0))
}

func TestPayloadsNoEvent(t *testing.T) {
	assertEqualEventsToMarshalJSON(t, Events{})
}

func TestPayloadsSingleEvent(t *testing.T) {
	events := createEvents("sourceTypeName")
	assertEqualEventsToMarshalJSON(t, events)
}

func TestPayloadsEmptyEvent(t *testing.T) {
	assertEqualEventsToMarshalJSON(t, Events{EventsArr: []*event.Event{{}}})
}

func TestPayloadsEvents(t *testing.T) {
	events := createEvents("1", "2", "3", "2", "1", "3")
	assertEqualEventsToMarshalJSON(t, events)
}

func TestEventsSeveralPayloadsCreateSingleMarshaler(t *testing.T) {
	tests := map[string]struct {
		kind string
	}{
		"zlib": {kind: compressionimpl.ZlibKind},
		"zstd": {kind: compressionimpl.ZstdKind},
	}
	for name, tc := range tests {
		t.Run(name, func(t *testing.T) {
			mockConfig := configmock.New(t)
			mockConfig.SetWithoutSource("serializer_max_payload_size", 500)
			mockConfig.SetWithoutSource("serializer_compressor_kind", tc.kind)
			events := createEvents("3", "3", "2", "2", "1", "1")

			expectedPayloads, err := events.MarshalJSON()
			assert.NoError(t, err)

			payloadsBySourceType := buildPayload(t, events.CreateSingleMarshaler(), mockConfig)
			assert.Equal(t, 3, len(payloadsBySourceType))
			assertEqualEventsPayloads(t, expectedPayloads, payloadsBySourceType)
		})
	}
}

func TestEventsSeveralPayloadsCreateMarshalersBySourceType(t *testing.T) {
	tests := map[string]struct {
		kind string
	}{
		"zlib": {kind: compressionimpl.ZlibKind},
		"zstd": {kind: compressionimpl.ZstdKind},
	}
	for name, tc := range tests {
		t.Run(name, func(t *testing.T) {
			mockConfig := configmock.New(t)
			mockConfig.SetWithoutSource("serializer_max_payload_size", 300)
			mockConfig.SetWithoutSource("serializer_compressor_kind", tc.kind)
			events := createEvents("3", "3", "2", "2", "1", "1")
			expectedPayloads, err := events.MarshalJSON()
			assert.NoError(t, err)

			marshalers := events.CreateMarshalersBySourceType()
			assert.Equal(t, 3, len(marshalers))
			var payloadForEachSourceType []payloadsType
			for _, marshaler := range marshalers {
				payloads := buildPayload(t, marshaler, mockConfig)
				assert.Equal(t, 2, len(payloads))
				payloadForEachSourceType = append(payloadForEachSourceType, payloads...)
			}

			assertEqualEventsPayloads(t, expectedPayloads, payloadForEachSourceType)
		})
	}
}

// Helpers
type payloadsType = []byte

func createEvent(sourceTypeName string) *event.Event {
	return &event.Event{
		Title:          "1",
		Text:           "2",
		Ts:             3,
		Priority:       event.PriorityNormal,
		Host:           "5",
		Tags:           []string{"6", "7"},
		AlertType:      event.AlertTypeError,
		AggregationKey: "9",
		SourceTypeName: sourceTypeName,
		EventType:      "10",
		OriginInfo:     taggertypes.OriginInfo{},
	}
}

func createEvents(sourceTypeNames ...string) Events {
	var events []*event.Event
	for _, s := range sourceTypeNames {
		events = append(events, createEvent(s))
	}
	return Events{
		EventsArr: events,
	}
}

// Check JSONPayloadBuilder for CreateSingleMarshaler and CreateMarshalersBySourceType
// return the same results as for MarshalJSON.
func assertEqualEventsToMarshalJSON(t *testing.T, events Events) {

	tests := map[string]struct {
		kind string
	}{
		"zlib": {kind: compressionimpl.ZlibKind},
		"zstd": {kind: compressionimpl.ZstdKind},
	}
	for name, tc := range tests {
		t.Run(name, func(t *testing.T) {
			mockConfig := configmock.New(t)
			mockConfig.SetWithoutSource("serializer_compressor_kind", tc.kind)
			json, err := events.MarshalJSON()
			assert.NoError(t, err)

			payloadsBySourceType := buildPayload(t, events.CreateSingleMarshaler(), mockConfig)
			assertEqualEventsPayloads(t, json, payloadsBySourceType)

			var payloads []payloadsType
			for _, e := range events.CreateMarshalersBySourceType() {
				payloads = append(payloads, buildPayload(t, e, mockConfig)...)
			}
			assertEqualEventsPayloads(t, json, payloads)
		})

	}

}

func assertEqualEventsPayloads(t *testing.T, expected payloadsType, actual []payloadsType) {
	// The payload order returned by Events is not deterministic because we use a map inside
	// getEventsBySourceType().
	expectedBySourceTypes, err := buildEventsJSON([]payloadsType{expected})
	assert.NoError(t, err)

	actualBySourceTypes, err := buildEventsJSON(actual)
	assert.NoError(t, err)

	assert.Truef(t,
		reflect.DeepEqual(expectedBySourceTypes, actualBySourceTypes),
		"\n%+p\nVS\n%+v", expectedBySourceTypes, actualBySourceTypes)
}

func buildEventsJSON(payloads []payloadsType) (*eventsJSON, error) {
	var allEventsJSON *eventsJSON

	for _, p := range payloads {
		events := eventsJSON{}
		err := json.Unmarshal(p, &events)
		if err != nil {
			return nil, err
		}

		if allEventsJSON == nil {
			allEventsJSON = &events
		} else {
			switch {
			case allEventsJSON.APIKey != events.APIKey:
				return nil, errors.New("APIKey missmatch")
			case allEventsJSON.InternalHostname != events.InternalHostname:
				return nil, errors.New("InternalHostname missmatch")
			default:
				for k, v := range events.Events {
					allEventsJSON.Events[k] = append(allEventsJSON.Events[k], v...)
				}
			}
		}
	}
	if allEventsJSON == nil {
		allEventsJSON = &eventsJSON{}
	}
	return allEventsJSON, nil
}

type eventsJSON struct {
	APIKey           string
	Events           map[string][]event.Event
	InternalHostname string
}

func createBenchmarkEvents(numberOfItem int) Events {
	events := Events{}

	maxValue := int(math.Sqrt(float64(numberOfItem)))
	for i := 0; i < numberOfItem; i++ {
		events.EventsArr = append(events.EventsArr, createEvent(strconv.Itoa(i%maxValue)))
	}
	return events
}

func runBenchmark(b *testing.B, bench func(*testing.B, int)) {
	for i := 1; i <= 1000*1000; i *= 10 {
		numberOfItem := i // To avoid linter waring
		b.Run(fmt.Sprintf("%d", i), func(b *testing.B) {
			bench(b, numberOfItem)
		})
	}
}

func BenchmarkCreateSingleMarshaler(b *testing.B) {
	benchmarkCreateSingleMarshaler(b, createBenchmarkEvents)
}

func BenchmarkCreateSingleMarshalerOneEventBySource(b *testing.B) {
	benchmarkCreateSingleMarshaler(b, func(numberOfItem int) Events {
		events := Events{}

		for i := 0; i < numberOfItem; i++ {
			events.EventsArr = append(events.EventsArr, createEvent(strconv.Itoa(i)))
		}
		return events
	})
}

func benchmarkCreateSingleMarshaler(b *testing.B, createEvents func(numberOfItem int) Events) {
	runBenchmark(b, func(b *testing.B, numberOfItem int) {
<<<<<<< HEAD
		cfg := pkgconfigmodel.NewConfig("test", "DD", strings.NewReplacer(".", "_"))
		payloadBuilder := stream.NewJSONPayloadBuilder(true, cfg, compressionimpl.FromConfig(cfg))
=======
		cfg := configmock.New(b)
		payloadBuilder := stream.NewJSONPayloadBuilder(true, cfg, compressionimpl.NewCompressor(cfg))
>>>>>>> 7b0d65fc
		events := createEvents(numberOfItem)

		b.ResetTimer()

		for n := 0; n < b.N; n++ {
			stream.BuildJSONPayload(payloadBuilder, events.CreateSingleMarshaler())
		}
	})
}

func BenchmarkCreateMarshalersBySourceType(b *testing.B) {
	runBenchmark(b, func(b *testing.B, numberOfItem int) {
<<<<<<< HEAD
		cfg := pkgconfigmodel.NewConfig("test", "DD", strings.NewReplacer(".", "_"))
		payloadBuilder := stream.NewJSONPayloadBuilder(true, cfg, compressionimpl.FromConfig(cfg))
=======
		cfg := configmock.New(b)
		payloadBuilder := stream.NewJSONPayloadBuilder(true, cfg, compressionimpl.NewCompressor(cfg))
>>>>>>> 7b0d65fc
		events := createBenchmarkEvents(numberOfItem)

		b.ResetTimer()

		for n := 0; n < b.N; n++ {
			for _, m := range events.CreateMarshalersBySourceType() {
				stream.BuildJSONPayload(payloadBuilder, m)
			}
		}
	})
}

func BenchmarkCreateMarshalersSeveralSourceTypes(b *testing.B) {
	runBenchmark(b, func(b *testing.B, numberOfItem int) {
<<<<<<< HEAD
		cfg := pkgconfigmodel.NewConfig("test", "DD", strings.NewReplacer(".", "_"))
		payloadBuilder := stream.NewJSONPayloadBuilder(true, cfg, compressionimpl.FromConfig(cfg))
=======
		cfg := configmock.New(b)
		payloadBuilder := stream.NewJSONPayloadBuilder(true, cfg, compressionimpl.NewCompressor(cfg))
>>>>>>> 7b0d65fc

		events := Events{}
		// Half of events have the same source type
		for i := 0; i < numberOfItem/2; i++ {
			events.EventsArr = append(events.EventsArr, createEvent("sourceType"))
		}
		// Half of events have their own source type
		for i := 0; i < numberOfItem/2; i++ {
			events.EventsArr = append(events.EventsArr, createEvent(strconv.Itoa(i)))
		}

		b.ResetTimer()

		for n := 0; n < b.N; n++ {
			// As CreateMarshalersBySourceType is called only after CreateSingleMarshaler,
			// we also call CreateSingleMarshaler in this benchmark.
			stream.BuildJSONPayload(payloadBuilder, events.CreateSingleMarshaler())
			for _, m := range events.CreateMarshalersBySourceType() {
				stream.BuildJSONPayload(payloadBuilder, m)
			}
		}
	})
}<|MERGE_RESOLUTION|>--- conflicted
+++ resolved
@@ -369,13 +369,8 @@
 
 func benchmarkCreateSingleMarshaler(b *testing.B, createEvents func(numberOfItem int) Events) {
 	runBenchmark(b, func(b *testing.B, numberOfItem int) {
-<<<<<<< HEAD
-		cfg := pkgconfigmodel.NewConfig("test", "DD", strings.NewReplacer(".", "_"))
+		cfg := configmock.New(b)
 		payloadBuilder := stream.NewJSONPayloadBuilder(true, cfg, compressionimpl.FromConfig(cfg))
-=======
-		cfg := configmock.New(b)
-		payloadBuilder := stream.NewJSONPayloadBuilder(true, cfg, compressionimpl.NewCompressor(cfg))
->>>>>>> 7b0d65fc
 		events := createEvents(numberOfItem)
 
 		b.ResetTimer()
@@ -388,13 +383,8 @@
 
 func BenchmarkCreateMarshalersBySourceType(b *testing.B) {
 	runBenchmark(b, func(b *testing.B, numberOfItem int) {
-<<<<<<< HEAD
-		cfg := pkgconfigmodel.NewConfig("test", "DD", strings.NewReplacer(".", "_"))
+		cfg := configmock.New(b)
 		payloadBuilder := stream.NewJSONPayloadBuilder(true, cfg, compressionimpl.FromConfig(cfg))
-=======
-		cfg := configmock.New(b)
-		payloadBuilder := stream.NewJSONPayloadBuilder(true, cfg, compressionimpl.NewCompressor(cfg))
->>>>>>> 7b0d65fc
 		events := createBenchmarkEvents(numberOfItem)
 
 		b.ResetTimer()
@@ -409,13 +399,8 @@
 
 func BenchmarkCreateMarshalersSeveralSourceTypes(b *testing.B) {
 	runBenchmark(b, func(b *testing.B, numberOfItem int) {
-<<<<<<< HEAD
-		cfg := pkgconfigmodel.NewConfig("test", "DD", strings.NewReplacer(".", "_"))
+		cfg := configmock.New(b)
 		payloadBuilder := stream.NewJSONPayloadBuilder(true, cfg, compressionimpl.FromConfig(cfg))
-=======
-		cfg := configmock.New(b)
-		payloadBuilder := stream.NewJSONPayloadBuilder(true, cfg, compressionimpl.NewCompressor(cfg))
->>>>>>> 7b0d65fc
 
 		events := Events{}
 		// Half of events have the same source type
