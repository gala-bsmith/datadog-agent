--- conflicted
+++ resolved
@@ -462,12 +462,7 @@
 			}
 			series := CreateIterableSeries(CreateSerieSource(rawSeries))
 
-<<<<<<< HEAD
-			payloads, filteredPayloads, err := series.MarshalSplitCompressMultiple(mockConfig, compressionimpl.FromConfig(mockConfig), func(s *metrics.Serie) bool {
-				return s.Name == "test.metrics42"
-			})
-=======
-			payloads, filteredPayloads, autoscalingFailoverPayloads, err := series.MarshalSplitCompressMultiple(mockConfig, compressionimpl.NewCompressor(mockConfig),
+			payloads, filteredPayloads, autoscalingFailoverPayloads, err := series.MarshalSplitCompressMultiple(mockConfig, compressionimpl.FromConfig(mockConfig),
 				func(s *metrics.Serie) bool {
 					return s.Name == "test.metrics42"
 				},
@@ -475,7 +470,6 @@
 					return s.Name == "test.metrics99" || s.Name == "test.metrics98"
 				},
 			)
->>>>>>> 4dacc6f2
 			require.NoError(t, err)
 			require.Equal(t, 5, len(payloads))
 			// only one serie should be present in the filtered payload, so 5 total points, which fits in one payload
