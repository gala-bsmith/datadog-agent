// Unless explicitly stated otherwise all files in this repository are licensed
// under the Apache License Version 2.0.
// This product includes software developed at Datadog (https://www.datadoghq.com/).
// Copyright 2016-present Datadog, Inc.

//go:build linux

package kernel

import (
	gopsutilhost "github.com/DataDog/gopsutil/host"

	"github.com/DataDog/datadog-agent/pkg/util/funcs"
)

type platformInfo struct {
	platform string
	family   string
	version  string
}

// Platform is the string describing the Linux distribution (ubuntu, debian, fedora, etc.)
var Platform = funcs.Memoize(func() (string, error) {
	pi, err := platformInformation()
	return pi.platform, err
})

// PlatformVersion is the string describing the platform version (`22.04` for Ubuntu jammy, etc.)
var PlatformVersion = funcs.Memoize(func() (string, error) {
	pi, err := platformInformation()
	return pi.version, err
})

<<<<<<< HEAD
=======
// Family is the string describing the Linux distribution family (rhel, debian, etc.)
var Family = funcs.Memoize(func() (string, error) {
	pi, err := platformInformation()
	return pi.family, err
})

>>>>>>> c1bc82f0
var platformInformation = funcs.Memoize(getPlatformInformation)

func getPlatformInformation() (platformInfo, error) {
	platform, family, version, err := gopsutilhost.PlatformInformation()
	return platformInfo{platform, family, version}, err
}<|MERGE_RESOLUTION|>--- conflicted
+++ resolved
@@ -31,15 +31,12 @@
 	return pi.version, err
 })
 
-<<<<<<< HEAD
-=======
 // Family is the string describing the Linux distribution family (rhel, debian, etc.)
 var Family = funcs.Memoize(func() (string, error) {
 	pi, err := platformInformation()
 	return pi.family, err
 })
 
->>>>>>> c1bc82f0
 var platformInformation = funcs.Memoize(getPlatformInformation)
 
 func getPlatformInformation() (platformInfo, error) {
