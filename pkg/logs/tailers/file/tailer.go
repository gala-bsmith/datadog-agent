// Unless explicitly stated otherwise all files in this repository are licensed
// under the Apache License Version 2.0.
// This product includes software developed at Datadog (https://www.datadoghq.com/).
// Copyright 2016-present Datadog, Inc.

package file

import (
	"context"
	"fmt"
	"io"
	"os"
	"path/filepath"
	"regexp"
	"strconv"
	"time"

	"go.uber.org/atomic"

	"github.com/benbjohnson/clock"

	"github.com/DataDog/datadog-agent/comp/core/tagger/types"
	pkgconfigsetup "github.com/DataDog/datadog-agent/pkg/config/setup"
	"github.com/DataDog/datadog-agent/pkg/util/log"

	"github.com/DataDog/datadog-agent/pkg/logs/internal/decoder"
	"github.com/DataDog/datadog-agent/pkg/logs/internal/tag"
	"github.com/DataDog/datadog-agent/pkg/logs/internal/util"
	"github.com/DataDog/datadog-agent/pkg/logs/message"
	"github.com/DataDog/datadog-agent/pkg/logs/metrics"
	"github.com/DataDog/datadog-agent/pkg/logs/sources"
	status "github.com/DataDog/datadog-agent/pkg/logs/status/utils"
)

// Tailer tails a file, decodes the messages it contains, and passes them to a
// supplied output channel for further processing.
//
// # Operational Overview
//
// Tailers have three components, organized as a pipeline.  The first,
// readForever, polls the file, trying to read more data.  That data is passed
// to the second component, the decoder.  The decoder produces
// decoder.Messages, which are passed to the third component, forwardMessages.
// This component translates the decoder.Messages into message.Messages and
// sends them to the tailer's output channel.
type Tailer struct {
	// lastReadOffset is the last file offset that was read.
	lastReadOffset *atomic.Int64

	// decodedOffset is the offset in the file at which the latest decoded message
	// ends.
	decodedOffset *atomic.Int64

	// file contains the logs configuration for the file to parse (path, source, ...)
	// If you are looking for the os.file use to read on the FS, see osFile.
	file *File

	// fullpath is the absolute path to file.Path.
	fullpath string

	// osFile is the os.File object from which log data is read.  The read implementation
	// is platform-specific.
	osFile *os.File

	// tags are the tags to be attached to each log message, excluding tags provided
	// by the tag provider.
	tags []string

	// tagProvider provides additional tags to be attached to each log message.  It
	// is called once for each log message.
	tagProvider tag.Provider

	// outputChan is the channel to which fully-decoded messages are written.
	outputChan chan *message.Message

	// decoder handles decoding the raw bytes read from the file into log messages.
	decoder *decoder.Decoder

	// sleepDuration is the time between polls of the underlying file.
	sleepDuration time.Duration

	// closeTimeout (UNIX only) is the duration the tailer will remain active
	// after its file has been rotated.  This allows the tailer to complete
	// reading and processing any remaining log lines in the file.
	closeTimeout time.Duration

	// windowsOpenFileTimeout (Windows only) is the duration the tailer will
	// hold a file open while waiting for the downstream logs pipeline to
	// clear.  Setting this to too short a time may result in data in rotated
	// logfiles being lost when the pipeline is briefly stalled; setting this
	// to too long a value may result in the agent holding a rotated file open
	// at a time that the application producing the logs would like to delete
	// it.
	windowsOpenFileTimeout time.Duration

	// isFinished is true when the tailer has closed its input and flushed all messages.
	isFinished *atomic.Bool

	// didFileRotate is true when we are tailing a file after it has been rotated
	didFileRotate *atomic.Bool

	// stop is monitored by the readForever component, and causes it to stop reading
	// and close the channel to the decoder.
	stop chan struct{}

	// done is closed when the forwardMessages component has forwarded all messages.
	done chan struct{}

	// forwardContext is the context for attempts to send completed messages to
	// the tailer's output channel.  Once this context is finished, messages may
	// be discarded.
	forwardContext context.Context

	// stopForward is the cancellation function for forwardContext.  This will
	// force the forwardMessages goroutine to stop, even if it is currently
	// blocked sending to the tailer's outputChan.
	stopForward context.CancelFunc

	info            *status.InfoRegistry
	bytesRead       *status.CountInfo
	movingSum       *util.MovingSum
	PipelineMonitor metrics.PipelineMonitor
}

// TailerOptions holds all possible parameters that NewTailer requires in addition to optional parameters that can be optionally passed into. This can be used for more optional parameters if required in future
type TailerOptions struct {
	OutputChan      chan *message.Message   // Required
	File            *File                   // Required
	SleepDuration   time.Duration           // Required
	Decoder         *decoder.Decoder        // Required
	Info            *status.InfoRegistry    // Required
	Rotated         bool                    // Optional
	TagAdder        tag.EntityTagAdder      // Required
	PipelineMonitor metrics.PipelineMonitor // Required
}

// NewTailer returns an initialized Tailer, read to be started.
//
// The resulting Tailer will read from the given `file`, decode the content
// with the given `decoder`, and send the resulting log messages to outputChan.
// The Tailer takes ownership of the decoder and will start and stop it as
// necessary.
//
// The Tailer must poll for content in the file.  The `sleepDuration` parameter
// specifies how long the tailer should wait between polls.
func NewTailer(opts *TailerOptions) *Tailer {
	var tagProvider tag.Provider
	if opts.File.Source.Config().Identifier != "" {
		tagProvider = tag.NewProvider(types.NewEntityID(types.ContainerID, opts.File.Source.Config().Identifier), opts.TagAdder)
	} else {
		tagProvider = tag.NewLocalProvider([]string{})
	}

	forwardContext, stopForward := context.WithCancel(context.Background())
	closeTimeout := pkgconfigsetup.Datadog().GetDuration("logs_config.close_timeout") * time.Second
	windowsOpenFileTimeout := pkgconfigsetup.Datadog().GetDuration("logs_config.windows_open_file_timeout") * time.Second

	bytesRead := status.NewCountInfo("Bytes Read")
	fileRotated := opts.Rotated
	opts.Info.Register(bytesRead)

	timeWindow := 24 * time.Hour
	totalBucket := 24
	bucketSize := timeWindow / time.Duration(totalBucket)
	movingSum := util.NewMovingSum(timeWindow, bucketSize, clock.New())
	opts.Info.Register(movingSum)

	t := &Tailer{
		file:                   opts.File,
		outputChan:             opts.OutputChan,
		decoder:                opts.Decoder,
		tagProvider:            tagProvider,
		lastReadOffset:         atomic.NewInt64(0),
		decodedOffset:          atomic.NewInt64(0),
		sleepDuration:          opts.SleepDuration,
		closeTimeout:           closeTimeout,
		windowsOpenFileTimeout: windowsOpenFileTimeout,
		stop:                   make(chan struct{}, 1),
		done:                   make(chan struct{}, 1),
		forwardContext:         forwardContext,
		stopForward:            stopForward,
		isFinished:             atomic.NewBool(false),
		didFileRotate:          atomic.NewBool(false),
		info:                   opts.Info,
		bytesRead:              bytesRead,
		movingSum:              movingSum,
		PipelineMonitor:        opts.PipelineMonitor,
	}

	if fileRotated {
		addToTailerInfo("Last Rotation Date", getFormattedTime(), t.info)
	}

	return t
}

// addToTailerInfo add a NewMappedInfo with a key value(message) pair into the tailer-info for displaying
func addToTailerInfo(k, m string, tailerInfo *status.InfoRegistry) {
	newInfo := status.NewMappedInfo(k)
	newInfo.SetMessage(k, m)
	tailerInfo.Register(newInfo)
}

// NewRotatedTailer creates a new tailer that replaces this one, writing
// messages to the same channel but using an updated file and decoder.
func (t *Tailer) NewRotatedTailer(file *File, decoder *decoder.Decoder, info *status.InfoRegistry, tagAdder tag.EntityTagAdder) *Tailer {
	options := &TailerOptions{
		OutputChan:      t.outputChan,
		File:            file,
		SleepDuration:   t.sleepDuration,
		Decoder:         decoder,
		Info:            info,
		Rotated:         true,
		TagAdder:        tagAdder,
		PipelineMonitor: t.PipelineMonitor,
	}

	return NewTailer(options)
}

// Identifier returns a string that identifies this tailer in the registry.
func (t *Tailer) Identifier() string {
	// FIXME(remy): during container rotation, this Identifier() method could return
	// the same value for different tailers. It is happening during container rotation
	// where the dead container still has a tailer running on the log file, and the tailer
	// of the freshly spawned container starts tailing this file as well.
	//
	// This is the identifier used in the registry, so changing it will invalidate existing
	// registry entries on upgrade.
	return fmt.Sprintf("file:%s", t.file.Path)
}

// Start begins the tailer's operation in a dedicated goroutine.
func (t *Tailer) Start(offset int64, whence int) error {
	err := t.setup(offset, whence)
	if err != nil {
		t.file.Source.Status().Error(err)
		return err
	}
	t.file.Source.Status().Success()
	t.file.Source.AddInput(t.file.Path)

	go t.forwardMessages()
	t.decoder.Start()
	go t.readForever()

	return nil
}

// StartFromBeginning is a shortcut to start the tailer at the beginning of the
// file.
func (t *Tailer) StartFromBeginning() error {
	return t.Start(0, io.SeekStart)
}

// Stop stops the tailer and returns only after all in-flight messages have
// been flushed to the output channel.
func (t *Tailer) Stop() {
	t.stop <- struct{}{}
	t.file.Source.RemoveInput(t.file.Path)
	// wait for the decoder to be flushed
	<-t.done
}

// StopAfterFileRotation prepares the tailer to stop after a timeout
// to finish reading its file that has been log-rotated
func (t *Tailer) StopAfterFileRotation() {
	t.didFileRotate.Store(true)
	bytesReadAtRotationTime := t.bytesRead.Get()
	go func() {
		time.Sleep(t.closeTimeout)
		if newBytesRead := t.bytesRead.Get() - bytesReadAtRotationTime; newBytesRead > 0 {
			log.Infof("After rotation close timeout (%s), an additional %d bytes were read from file %q", t.closeTimeout, newBytesRead, t.file.Path)
			fileStat, err := t.osFile.Stat()
			if err != nil {
				log.Warnf("During rotation close, unable to determine total file size for %q, err: %v", t.file.Path, err)
			} else if remainingBytes := fileStat.Size() - t.lastReadOffset.Load(); remainingBytes > 0 {
				metrics.BytesMissed.Add(remainingBytes)
				metrics.TlmBytesMissed.Add(float64(remainingBytes))
				log.Warnf("After rotation close timeout (%s), there were %d bytes remaining unread for file %q. These unread logs are now lost. Consider increasing DD_LOGS_CONFIG_CLOSE_TIMEOUT", t.closeTimeout, remainingBytes, t.file.Path)
			}
		}
		t.stopForward()
		t.stop <- struct{}{}
	}()
	t.file.Source.RemoveInput(t.file.Path)
}

// readForever lets the tailer tail the content of a file
// until it is closed or the tailer is stopped.
func (t *Tailer) readForever() {
	defer func() {
		t.osFile.Close()
		t.decoder.Stop()
		log.Info("Closed", t.file.Path, "for tailer key", t.file.GetScanKey(), "read", t.Source().BytesRead.Get(), "bytes and", t.decoder.GetLineCount(), "lines")
	}()

	for {
		n, err := t.read()
		if err != nil {
			return
		}
		t.recordBytes(int64(n))
		t.movingSum.Add(int64(n))

		select {
		case <-t.stop:
			if n != 0 && t.didFileRotate.Load() {
				log.Warn("Tailer stopped after rotation close timeout with remaining unread data")
			}
			// stop reading data from file
			return
		default:
			if n == 0 {
				// wait for new data to come
				t.wait()
			}
		}
	}
}

// buildTailerTags groups the file tag, directory (if wildcard path) and user tags
func (t *Tailer) buildTailerTags() []string {
	tags := []string{
		fmt.Sprintf("filename:%s", filepath.Base(t.file.Path)),
		fmt.Sprintf("dirname:%s", filepath.Dir(t.file.Path)),
	}
	return tags
}

// IsFinished returns true if the tailer has flushed all messages to the output
// channel, either because it has been stopped or because of an error reading from
// the input file.
func (t *Tailer) IsFinished() bool {
	return t.isFinished.Load()
}

// forwardMessages lets the Tailer forward log messages to the output channel
func (t *Tailer) forwardMessages() {
	defer func() {
		// the decoder has successfully been flushed
		t.isFinished.Store(true)
		close(t.done)
	}()
	for output := range t.decoder.OutputChan {
		// metrics.ReportComponentEgress(output, "decoder", strconv.Itoa(t.pipelineID))
		// t.decoderMonitor.Stop()
		offset := t.decodedOffset.Load() + int64(output.RawDataLen)
		identifier := t.Identifier()
		if t.didFileRotate.Load() {
			offset = 0
			identifier = ""
		}
		t.decodedOffset.Store(offset)
		origin := message.NewOrigin(t.file.Source.UnderlyingSource())
		origin.Identifier = identifier
		origin.Offset = strconv.FormatInt(offset, 10)

		tags := make([]string, len(t.tags))
		copy(tags, t.tags)
		tags = append(tags, t.tagProvider.GetTags()...)
		tags = append(tags, output.ParsingExtra.Tags...)
		origin.SetTags(tags)
		// Ignore empty lines once the registry offset is updated
		if len(output.GetContent()) == 0 {
			continue
		}

<<<<<<< HEAD
=======
		// XXX(remy): is it ok recreating a message like this here?
>>>>>>> b894b8f8
		msg := message.NewMessage(output.GetContent(), origin, output.Status, output.IngestionTimestamp)
		// Make the write to the output chan cancellable to be able to stop the tailer
		// after a file rotation when it is stuck on it.
		// We don't return directly to keep the same shutdown sequence that in the
		// normal case.
		select {
<<<<<<< HEAD
		// XXX(remy): is it ok recreating a message like this here?
=======
>>>>>>> b894b8f8
		case t.outputChan <- msg:
			t.PipelineMonitor.ReportComponentIngress(msg, "processor")
		case <-t.forwardContext.Done():
		}
	}
}

// getFormattedTime return readable timestamp
func getFormattedTime() string {
	now := time.Now()
	local := now.Format("2006-01-02 15:04:05 MST")
	utc := now.UTC().Format("2006-01-02 15:04:05 UTC")
	milliseconds := now.UnixNano() / 1e6
	return fmt.Sprintf("%s / %s (%d)", local, utc, milliseconds)
}

// GetDetectedPattern returns the decoder's detected pattern.
func (t *Tailer) GetDetectedPattern() *regexp.Regexp {
	return t.decoder.GetDetectedPattern()
}

// wait lets the tailer sleep for a bit
func (t *Tailer) wait() {
	time.Sleep(t.sleepDuration)
}

func (t *Tailer) recordBytes(n int64) {
	t.Source().BytesRead.Add(n)
	t.bytesRead.Add(n)
}

// ReplaceSource replaces the current source
func (t *Tailer) ReplaceSource(newSource *sources.LogSource) {
	t.file.Source.Replace(newSource)
}

// Source gets the source (currently only used for testing)
func (t *Tailer) Source() *sources.LogSource {
	return t.file.Source.UnderlyingSource()
}

//nolint:revive // TODO(AML) Fix revive linter
func (t *Tailer) GetId() string {
	return t.file.GetScanKey()
}

//nolint:revive // TODO(AML) Fix revive linter
func (t *Tailer) GetType() string {
	return "file"
}

//nolint:revive // TODO(AML) Fix revive linter
func (t *Tailer) GetInfo() *status.InfoRegistry {
	return t.info
}<|MERGE_RESOLUTION|>--- conflicted
+++ resolved
@@ -366,20 +366,13 @@
 			continue
 		}
 
-<<<<<<< HEAD
-=======
 		// XXX(remy): is it ok recreating a message like this here?
->>>>>>> b894b8f8
 		msg := message.NewMessage(output.GetContent(), origin, output.Status, output.IngestionTimestamp)
 		// Make the write to the output chan cancellable to be able to stop the tailer
 		// after a file rotation when it is stuck on it.
 		// We don't return directly to keep the same shutdown sequence that in the
 		// normal case.
 		select {
-<<<<<<< HEAD
-		// XXX(remy): is it ok recreating a message like this here?
-=======
->>>>>>> b894b8f8
 		case t.outputChan <- msg:
 			t.PipelineMonitor.ReportComponentIngress(msg, "processor")
 		case <-t.forwardContext.Done():
