--- conflicted
+++ resolved
@@ -17,11 +17,8 @@
 	"github.com/DataDog/datadog-agent/pkg/logs/diagnostic"
 	"github.com/DataDog/datadog-agent/pkg/logs/message"
 	"github.com/DataDog/datadog-agent/pkg/logs/metrics"
-<<<<<<< HEAD
+	"github.com/DataDog/datadog-agent/pkg/logs/sds"
 	"github.com/DataDog/datadog-agent/pkg/telemetry"
-=======
-	"github.com/DataDog/datadog-agent/pkg/logs/sds"
->>>>>>> 15ed45e7
 	"github.com/DataDog/datadog-agent/pkg/util/log"
 )
 
@@ -32,16 +29,11 @@
 // A Processor updates messages from an inputChan and pushes
 // in an outputChan.
 type Processor struct {
-<<<<<<< HEAD
-	inputChan                 chan message.TimedMessage[*message.Message]
-	outputChan                chan message.TimedMessage[*message.Message] // strategy input
-=======
-	inputChan  chan *message.Message
-	outputChan chan *message.Message // strategy input
+	inputChan  chan message.TimedMessage[*message.Message]
+	outputChan chan message.TimedMessage[*message.Message] // strategy input
 	// ReconfigChan transports rules to use in order to reconfigure
 	// the processing rules of the SDS Scanner.
 	ReconfigChan              chan sds.ReconfigureOrder
->>>>>>> 15ed45e7
 	processingRules           []*config.ProcessingRule
 	encoder                   Encoder
 	done                      chan struct{}
@@ -53,13 +45,9 @@
 }
 
 // New returns an initialized Processor.
-<<<<<<< HEAD
-func New(inputChan chan message.TimedMessage[*message.Message], outputChan chan message.TimedMessage[*message.Message], processingRules []*config.ProcessingRule, encoder Encoder, diagnosticMessageReceiver diagnostic.MessageReceiver, hostname hostnameinterface.Component) *Processor {
-=======
-func New(inputChan, outputChan chan *message.Message, processingRules []*config.ProcessingRule, encoder Encoder, diagnosticMessageReceiver diagnostic.MessageReceiver, hostname hostnameinterface.Component) *Processor {
+func New(inputChan, outputChan chan message.TimedMessage[*message.Message], processingRules []*config.ProcessingRule, encoder Encoder, diagnosticMessageReceiver diagnostic.MessageReceiver, hostname hostnameinterface.Component) *Processor {
 	sdsScanner := sds.CreateScanner()
 
->>>>>>> 15ed45e7
 	return &Processor{
 		inputChan:                 inputChan,
 		outputChan:                outputChan, // strategy input
@@ -121,38 +109,26 @@
 	defer func() {
 		p.done <- struct{}{}
 	}()
-<<<<<<< HEAD
-	startIdle := time.Now()
-
-	for msg := range p.inputChan {
-		metrics.TlmChanTime.Observe(float64(msg.SendDuration().Nanoseconds()), "processing")
-		metrics.TlmChanTimeSkew.Set(telemetry.GetSkew(metrics.TlmChanTime, "processing"), "processing")
-
-		idle := float64(time.Since(startIdle) / time.Millisecond)
-		tlmIdle.Add(idle)
-
-		var startInUse = time.Now()
-		p.processMessage(msg.Inner)
-
-		p.mu.Lock() // block here if we're trying to flush synchronously
-		//nolint:staticcheck
-		p.mu.Unlock()
-
-		inUse := float64(time.Since(startInUse) / time.Millisecond)
-		tlmInUse.Add(inUse)
-		startIdle = time.Now()
-=======
-
 	for {
+		startIdle := time.Now()
+
 		select {
 		case msg, ok := <-p.inputChan:
 			if !ok { // channel has been closed
 				return
 			}
-			p.processMessage(msg)
+
+			metrics.TlmChanTime.Observe(float64(msg.SendDuration().Nanoseconds()), "processing")
+			metrics.TlmChanTimeSkew.Set(telemetry.GetSkew(metrics.TlmChanTime, "processing"), "processing")
+
+			var startInUse = time.Now()
+			p.processMessage(msg.Inner)
 			p.mu.Lock() // block here if we're trying to flush synchronously
 			//nolint:staticcheck
 			p.mu.Unlock()
+			inUse := float64(time.Since(startInUse) / time.Millisecond)
+			tlmInUse.Add(inUse)
+			startIdle = time.Now()
 		case order := <-p.ReconfigChan:
 			p.mu.Lock()
 			if err := p.sds.Reconfigure(order); err != nil {
@@ -163,7 +139,6 @@
 			}
 			p.mu.Unlock()
 		}
->>>>>>> 15ed45e7
 	}
 }
 
@@ -226,35 +201,6 @@
 		}
 	}
 
-<<<<<<< HEAD
-	// TODO(remy): this is most likely where we want to plug in SDS
-	isPrime := func(n int) bool {
-		if n <= 1 {
-			return false
-		}
-		for i := 2; i*i <= n; i++ {
-			if n%i == 0 {
-				return false
-			}
-		}
-		return true
-	}
-
-	if strings.Contains(string(content), "chill") {
-		// Sleep for a second to simulate slow processing
-		delay := rand.Int63n(100)
-		start := time.Now()
-		biggest := 0
-		for num := 2; time.Since(start) < time.Duration(delay)*time.Microsecond; num++ {
-			if isPrime(num) {
-				if num > biggest {
-					biggest = num
-				}
-			}
-		}
-
-		tlmBiggestPrime.Set(float64(biggest))
-=======
 	// Use the SDS implementation
 	// --------------------------
 
@@ -266,7 +212,6 @@
 		} else if matched {
 			content = processed
 		}
->>>>>>> 15ed45e7
 	}
 
 	msg.SetContent(content)
