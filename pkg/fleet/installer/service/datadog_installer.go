--- conflicted
+++ resolved
@@ -231,37 +231,9 @@
 // StopInstallerExperiment starts the stable systemd units for the installer
 func StopInstallerExperiment(ctx context.Context) error {
 	return startUnit(ctx, installerUnit)
-<<<<<<< HEAD
 }
 
 // PromoteInstallerExperiment promotes the installer experiment
 func PromoteInstallerExperiment(ctx context.Context) error {
 	return StopInstallerExperiment(ctx)
-}
-
-// addSystemDRuntimeConfigOverride removes RuntimeConfig from the agent unit
-// to avoid folder deletion on agent stop
-func addSystemDRuntimeConfigOverride(ctx context.Context) (err error) {
-	span, _ := tracer.StartSpanFromContext(ctx, "add_systemd_runtime_config_override")
-	defer func() { span.Finish(tracer.WithError(err)) }()
-
-	content := []byte("[Service]\nRuntimeConfig=\n")
-
-	// We don't need a file mutator here as we're fully hard coding the content.
-	// We don't really need to remove the file either as it'll just be ignored once the
-	// unit is removed.
-	path := filepath.Join(systemdPath, "datadog-agent.service.d", "datadog_runtime_config.conf")
-	err = os.Mkdir(filepath.Dir(path), 0755)
-	if err != nil && !os.IsExist(err) {
-		err = fmt.Errorf("error creating systemd environment override directory: %w", err)
-		return err
-	}
-	err = os.WriteFile(path, content, 0644)
-	if err != nil {
-		err = fmt.Errorf("error writing systemd runtime config override: %w", err)
-		return err
-	}
-	return nil
-=======
->>>>>>> 234e5aec
 }