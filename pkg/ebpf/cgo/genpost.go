--- conflicted
+++ resolved
@@ -44,11 +44,7 @@
 	convertInt8ArrayToByteArrayRegex := regexp.MustCompile(`(` + strings.Join(int8variableNames, "|") + `)(\s+)\[(\d+)\]u?int8`)
 	b = convertInt8ArrayToByteArrayRegex.ReplaceAll(b, []byte("$1$2[$3]byte"))
 
-<<<<<<< HEAD
-	// Convert generated pointers to CGo structs to uint64, as they are not used in Go code
-=======
 	// Convert generated pointers to CGo structs to uint64
->>>>>>> 72da5b7f
 	convertPointerToUint64Regex := regexp.MustCompile(`\*_Ctype_struct_(\w+)`)
 	b = convertPointerToUint64Regex.ReplaceAll(b, []byte("uint64"))
 
