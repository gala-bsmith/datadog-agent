// Unless explicitly stated otherwise all files in this repository are licensed
// under the Apache License Version 2.0.
// This product includes software developed at Datadog (https://www.datadoghq.com/).
// Copyright 2016-present Datadog, Inc.

//go:build !windows

package trace

import (
	"fmt"
	"os"
	"strconv"
	"testing"
	"time"

	"github.com/stretchr/testify/assert"

	"github.com/DataDog/datadog-agent/cmd/serverless-init/cloudservice"
	pb "github.com/DataDog/datadog-agent/pkg/proto/pbgo/trace"
	"github.com/DataDog/datadog-agent/pkg/serverless/random"
	"github.com/DataDog/datadog-agent/pkg/trace/config"
	"github.com/DataDog/datadog-agent/pkg/trace/testutil"
	"github.com/DataDog/datadog-agent/pkg/util/testutil/flake"
)

func setupTraceAgentTest(t *testing.T) {
	// ensure a free port is used for starting the trace agent
	if port, err := testutil.FindTCPPort(); err == nil {
		t.Setenv("DD_RECEIVER_PORT", strconv.Itoa(port))
	}
}

func TestStartEnabledFalse(t *testing.T) {
	setupTraceAgentTest(t)

	lambdaSpanChan := make(chan *pb.Span)
<<<<<<< HEAD
	agent := StartServerlessTraceAgent(&ServerlessTraceAgentParams{false, nil, lambdaSpanChan, random.Random.Uint64(), nil})
=======
	agent := StartServerlessTraceAgent(StartServerlessTraceAgentArgs{
		LambdaSpanChan:  lambdaSpanChan,
		ColdStartSpanID: random.Random.Uint64(),
	})
>>>>>>> 87e65283
	defer agent.Stop()
	assert.NotNil(t, agent)
	assert.IsType(t, noopTraceAgent{}, agent)
}

type LoadConfigMocked struct {
	Path string
}

func (l *LoadConfigMocked) Load() (*config.AgentConfig, error) {
	return nil, fmt.Errorf("error")
}

func TestStartEnabledTrueInvalidConfig(t *testing.T) {
	setupTraceAgentTest(t)

	lambdaSpanChan := make(chan *pb.Span)
<<<<<<< HEAD
	agent := StartServerlessTraceAgent(&ServerlessTraceAgentParams{true, &LoadConfigMocked{}, lambdaSpanChan, random.Random.Uint64(), nil})
=======
	agent := StartServerlessTraceAgent(StartServerlessTraceAgentArgs{
		Enabled:         true,
		LoadConfig:      &LoadConfigMocked{},
		LambdaSpanChan:  lambdaSpanChan,
		ColdStartSpanID: random.Random.Uint64(),
	})
>>>>>>> 87e65283
	defer agent.Stop()
	assert.NotNil(t, agent)
	assert.IsType(t, noopTraceAgent{}, agent)
}

func TestStartEnabledTrueValidConfigInvalidPath(t *testing.T) {
	setupTraceAgentTest(t)

	lambdaSpanChan := make(chan *pb.Span)

	t.Setenv("DD_API_KEY", "x")
<<<<<<< HEAD
	agent := StartServerlessTraceAgent(&ServerlessTraceAgentParams{true, &LoadConfig{Path: "invalid.yml"}, lambdaSpanChan, random.Random.Uint64(), nil})
=======
	agent := StartServerlessTraceAgent(StartServerlessTraceAgentArgs{
		Enabled:         true,
		LoadConfig:      &LoadConfig{Path: "invalid.yml"},
		LambdaSpanChan:  lambdaSpanChan,
		ColdStartSpanID: random.Random.Uint64(),
	})
>>>>>>> 87e65283
	defer agent.Stop()
	assert.NotNil(t, agent)
	assert.IsType(t, &serverlessTraceAgent{}, agent)
}

func TestStartEnabledTrueValidConfigValidPath(t *testing.T) {
	setupTraceAgentTest(t)

	lambdaSpanChan := make(chan *pb.Span)

<<<<<<< HEAD
	agent := StartServerlessTraceAgent(&ServerlessTraceAgentParams{true, &LoadConfig{Path: "./testdata/valid.yml"}, lambdaSpanChan, random.Random.Uint64(), nil})
=======
	agent := StartServerlessTraceAgent(StartServerlessTraceAgentArgs{
		Enabled:         true,
		LoadConfig:      &LoadConfig{Path: "./testdata/valid.yml"},
		LambdaSpanChan:  lambdaSpanChan,
		ColdStartSpanID: random.Random.Uint64(),
	})
>>>>>>> 87e65283
	defer agent.Stop()
	assert.NotNil(t, agent)
	assert.IsType(t, &serverlessTraceAgent{}, agent)
}

func TestLoadConfigShouldBeFast(t *testing.T) {
	flake.Mark(t)
	setupTraceAgentTest(t)

	startTime := time.Now()
	lambdaSpanChan := make(chan *pb.Span)

<<<<<<< HEAD
	agent := StartServerlessTraceAgent(&ServerlessTraceAgentParams{true, &LoadConfig{Path: "./testdata/valid.yml"}, lambdaSpanChan, random.Random.Uint64(), nil})
=======
	agent := StartServerlessTraceAgent(StartServerlessTraceAgentArgs{
		Enabled:         true,
		LoadConfig:      &LoadConfig{Path: "./testdata/valid.yml"},
		LambdaSpanChan:  lambdaSpanChan,
		ColdStartSpanID: random.Random.Uint64(),
	})
>>>>>>> 87e65283
	defer agent.Stop()
	assert.True(t, time.Since(startTime) < time.Second)
}

func TestFilterSpanFromLambdaLibraryOrRuntimeHttpSpan(t *testing.T) {
	httpSpanFromLambdaLibrary := pb.Span{
		Meta: map[string]string{
			"http.url": "http://127.0.0.1:8124/lambda/flush",
		},
	}

	httpSpanFromLambdaRuntime := pb.Span{
		Meta: map[string]string{
			"http.url": "http://127.0.0.1:9001/2018-06-01/runtime/invocation/fee394a9-b9a4-4602-853e-a48bb663caa3/response",
		},
	}

	httpSpanFromStatsD := pb.Span{
		Meta: map[string]string{
			"http.url": "http://127.0.0.1:8125/",
		},
	}
	assert.True(t, filterSpanFromLambdaLibraryOrRuntime(&httpSpanFromLambdaLibrary))
	assert.True(t, filterSpanFromLambdaLibraryOrRuntime(&httpSpanFromLambdaRuntime))
	assert.True(t, filterSpanFromLambdaLibraryOrRuntime(&httpSpanFromStatsD))
}

func TestFilterSpanFromLambdaLibraryOrRuntimeTcpSpan(t *testing.T) {
	tcpSpanFromLambdaLibrary := pb.Span{
		Meta: map[string]string{
			"tcp.remote.host": "127.0.0.1",
			"tcp.remote.port": "8124",
		},
	}

	tcpSpanFromLambdaRuntime := pb.Span{
		Meta: map[string]string{
			"tcp.remote.host": "127.0.0.1",
			"tcp.remote.port": "9001",
		},
	}

	tcpSpanFromStatsD := pb.Span{
		Meta: map[string]string{
			"tcp.remote.host": "127.0.0.1",
			"tcp.remote.port": "8125",
		},
	}
	assert.True(t, filterSpanFromLambdaLibraryOrRuntime(&tcpSpanFromLambdaLibrary))
	assert.True(t, filterSpanFromLambdaLibraryOrRuntime(&tcpSpanFromLambdaRuntime))
	assert.True(t, filterSpanFromLambdaLibraryOrRuntime(&tcpSpanFromStatsD))
}

func TestFilterSpanFromLambdaLibraryOrRuntimeDnsSpan(t *testing.T) {
	dnsSpanFromLocalhostAddress := pb.Span{
		Meta: map[string]string{
			"dns.address": "127.0.0.1",
		},
	}

	dnsSpanFromNonRoutableAddress := pb.Span{
		Meta: map[string]string{
			"dns.address": "0.0.0.0",
		},
	}

	dnsSpanFromXrayDaemonAddress := pb.Span{
		Meta: map[string]string{
			"dns.address": "169.254.79.129",
		},
	}
	assert.True(t, filterSpanFromLambdaLibraryOrRuntime(&dnsSpanFromLocalhostAddress))
	assert.True(t, filterSpanFromLambdaLibraryOrRuntime(&dnsSpanFromNonRoutableAddress))
	assert.True(t, filterSpanFromLambdaLibraryOrRuntime(&dnsSpanFromXrayDaemonAddress))

}

func TestFilterSpanFromLambdaLibraryOrRuntimeLegitimateSpan(t *testing.T) {
	legitimateSpan := pb.Span{
		Meta: map[string]string{
			"http.url": "http://www.datadoghq.com",
		},
	}
	assert.False(t, filterSpanFromLambdaLibraryOrRuntime(&legitimateSpan))
}

func TestFilterServerlessSpanFromTracer(t *testing.T) {
	span := pb.Span{
		Resource: invocationSpanResource,
	}
	assert.True(t, filterSpanFromLambdaLibraryOrRuntime(&span))
}

func TestGetDDOriginCloudServices(t *testing.T) {
	serviceToEnvVar := map[string]string{
		"cloudrun":     cloudservice.ServiceNameEnvVar,
		"appservice":   cloudservice.WebsiteStack,
		"containerapp": cloudservice.ContainerAppNameEnvVar,
		"lambda":       functionNameEnvVar,
	}
	for service, envVar := range serviceToEnvVar {
		t.Setenv(envVar, "myService")
		assert.Equal(t, service, getDDOrigin())
		os.Unsetenv(envVar)
	}
}<|MERGE_RESOLUTION|>--- conflicted
+++ resolved
@@ -35,14 +35,10 @@
 	setupTraceAgentTest(t)
 
 	lambdaSpanChan := make(chan *pb.Span)
-<<<<<<< HEAD
-	agent := StartServerlessTraceAgent(&ServerlessTraceAgentParams{false, nil, lambdaSpanChan, random.Random.Uint64(), nil})
-=======
-	agent := StartServerlessTraceAgent(StartServerlessTraceAgentArgs{
-		LambdaSpanChan:  lambdaSpanChan,
-		ColdStartSpanID: random.Random.Uint64(),
-	})
->>>>>>> 87e65283
+	agent := StartServerlessTraceAgent(StartServerlessTraceAgentArgs{
+		LambdaSpanChan:  lambdaSpanChan,
+		ColdStartSpanID: random.Random.Uint64(),
+	})
 	defer agent.Stop()
 	assert.NotNil(t, agent)
 	assert.IsType(t, noopTraceAgent{}, agent)
@@ -60,16 +56,12 @@
 	setupTraceAgentTest(t)
 
 	lambdaSpanChan := make(chan *pb.Span)
-<<<<<<< HEAD
-	agent := StartServerlessTraceAgent(&ServerlessTraceAgentParams{true, &LoadConfigMocked{}, lambdaSpanChan, random.Random.Uint64(), nil})
-=======
 	agent := StartServerlessTraceAgent(StartServerlessTraceAgentArgs{
 		Enabled:         true,
 		LoadConfig:      &LoadConfigMocked{},
 		LambdaSpanChan:  lambdaSpanChan,
 		ColdStartSpanID: random.Random.Uint64(),
 	})
->>>>>>> 87e65283
 	defer agent.Stop()
 	assert.NotNil(t, agent)
 	assert.IsType(t, noopTraceAgent{}, agent)
@@ -81,16 +73,12 @@
 	lambdaSpanChan := make(chan *pb.Span)
 
 	t.Setenv("DD_API_KEY", "x")
-<<<<<<< HEAD
-	agent := StartServerlessTraceAgent(&ServerlessTraceAgentParams{true, &LoadConfig{Path: "invalid.yml"}, lambdaSpanChan, random.Random.Uint64(), nil})
-=======
 	agent := StartServerlessTraceAgent(StartServerlessTraceAgentArgs{
 		Enabled:         true,
 		LoadConfig:      &LoadConfig{Path: "invalid.yml"},
 		LambdaSpanChan:  lambdaSpanChan,
 		ColdStartSpanID: random.Random.Uint64(),
 	})
->>>>>>> 87e65283
 	defer agent.Stop()
 	assert.NotNil(t, agent)
 	assert.IsType(t, &serverlessTraceAgent{}, agent)
@@ -101,16 +89,12 @@
 
 	lambdaSpanChan := make(chan *pb.Span)
 
-<<<<<<< HEAD
-	agent := StartServerlessTraceAgent(&ServerlessTraceAgentParams{true, &LoadConfig{Path: "./testdata/valid.yml"}, lambdaSpanChan, random.Random.Uint64(), nil})
-=======
 	agent := StartServerlessTraceAgent(StartServerlessTraceAgentArgs{
 		Enabled:         true,
 		LoadConfig:      &LoadConfig{Path: "./testdata/valid.yml"},
 		LambdaSpanChan:  lambdaSpanChan,
 		ColdStartSpanID: random.Random.Uint64(),
 	})
->>>>>>> 87e65283
 	defer agent.Stop()
 	assert.NotNil(t, agent)
 	assert.IsType(t, &serverlessTraceAgent{}, agent)
@@ -123,16 +107,12 @@
 	startTime := time.Now()
 	lambdaSpanChan := make(chan *pb.Span)
 
-<<<<<<< HEAD
-	agent := StartServerlessTraceAgent(&ServerlessTraceAgentParams{true, &LoadConfig{Path: "./testdata/valid.yml"}, lambdaSpanChan, random.Random.Uint64(), nil})
-=======
 	agent := StartServerlessTraceAgent(StartServerlessTraceAgentArgs{
 		Enabled:         true,
 		LoadConfig:      &LoadConfig{Path: "./testdata/valid.yml"},
 		LambdaSpanChan:  lambdaSpanChan,
 		ColdStartSpanID: random.Random.Uint64(),
 	})
->>>>>>> 87e65283
 	defer agent.Stop()
 	assert.True(t, time.Since(startTime) < time.Second)
 }
