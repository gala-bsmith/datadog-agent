--- conflicted
+++ resolved
@@ -554,17 +554,9 @@
     // }
     // However, the compiler generates much more instructions in the code above, so we're using the following code.
     __u32 current_offset = pktbuf_data_offset(pkt);
-    // if we already processed part of the packet, we should start from the last offset we processed.
-    __u32 current_offset = pktbuf_data_offset(pkt);
     if (iteration_value->filter_iterations != 0) {
         current_offset = iteration_value->data_off;
-<<<<<<< HEAD
-        // pktbuf_set_offset(pkt, iteration_value->data_off);
-    }
-    hextra_debug("pktbuf_find_relevant_frames: current_offset=%u", current_offset);
-=======
-    }
->>>>>>> 541eb562
+    }
     pktbuf_set_offset(pkt, current_offset);
 
    // If we have found enough interesting frames, we should not process any new frame.
@@ -727,7 +719,7 @@
         },
         [PKTBUF_KPROBE] = {
             .prog_array_map = &kprobe_protocols_progs,
-            .index = KPROBE_HTTP2_FRAME_FILTER,
+            .index = PROG_HTTP2_FRAME_FILTER,
         },
         [PKTBUF_SK_MSG] = {
             .prog_array_map = &skmsg_protocols_progs,
@@ -827,7 +819,7 @@
             },
             [PKTBUF_KPROBE] = {
                 .prog_array_map = &kprobe_protocols_progs,
-                .index = KPROBE_HTTP2_FRAME_FILTER,
+                .index = PROG_HTTP2_FRAME_FILTER,
             },
             [PKTBUF_SK_MSG] = {
                 .prog_array_map = &skmsg_protocols_progs,
@@ -911,7 +903,7 @@
             },
             [PKTBUF_KPROBE] = {
                 .prog_array_map = &kprobe_protocols_progs,
-                .index = KPROBE_HTTP2_HEADERS_PARSER,
+                .index = PROG_HTTP2_HEADERS_PARSER,
             },
             [PKTBUF_SK_MSG] = {
                 .prog_array_map = &skmsg_protocols_progs,
@@ -1055,7 +1047,7 @@
             },
             [PKTBUF_KPROBE] = {
                 .prog_array_map = &kprobe_protocols_progs,
-                .index = KPROBE_HTTP2_HEADERS_PARSER,
+                .index = PROG_HTTP2_HEADERS_PARSER,
             },
             [PKTBUF_SK_MSG] = {
                 .prog_array_map = &skmsg_protocols_progs,
@@ -1077,7 +1069,7 @@
         },
         [PKTBUF_KPROBE] = {
             .prog_array_map = &kprobe_protocols_progs,
-            .index = KPROBE_HTTP2_DYNAMIC_TABLE_CLEANER,
+            .index = PROG_HTTP2_DYNAMIC_TABLE_CLEANER,
         },
         [PKTBUF_SK_MSG] = {
             .prog_array_map = &skmsg_protocols_progs,
@@ -1128,7 +1120,7 @@
         },
         [PKTBUF_KPROBE] = {
             .prog_array_map = &kprobe_protocols_progs,
-            .index = KPROBE_HTTP2_EOS_PARSER,
+            .index = PROG_HTTP2_EOS_PARSER,
         },
         [PKTBUF_SK_MSG] = {
             .prog_array_map = &skmsg_protocols_progs,
@@ -1311,7 +1303,7 @@
             },
             [PKTBUF_KPROBE] = {
                 .prog_array_map = &kprobe_protocols_progs,
-                .index = KPROBE_HTTP2_EOS_PARSER,
+                .index = PROG_HTTP2_EOS_PARSER,
             },
             [PKTBUF_SK_MSG] = {
                 .prog_array_map = &skmsg_protocols_progs,
