--- conflicted
+++ resolved
@@ -55,13 +55,9 @@
 // - the TLS version field is a known SSL/TLS version
 // - the payload length is below the maximum payload length defined in the
 //   standard.
-<<<<<<< HEAD
-static __always_inline bool is_valid_tls_app_data(tls_record_header_t *hdr, __u32 buf_size) {
-=======
 // - the payload length + the size of the record header is less than the size
 //   of the skb
 static __always_inline bool is_valid_tls_app_data(tls_record_header_t *hdr, __u32 buf_size, __u32 skb_len) {
->>>>>>> 51857e09
     if (!is_valid_tls_version(hdr->version)) {
         return false;
     }
@@ -71,11 +67,7 @@
         return false;
     }
 
-<<<<<<< HEAD
-    return true;
-=======
     return sizeof(*hdr) + payload_len <= skb_len;
->>>>>>> 51857e09
 }
 
 // is_tls_handshake checks if the given TLS message header is a valid TLS
@@ -96,11 +88,7 @@
 // currently checking for two types of record headers:
 // - TLS Handshake record headers
 // - TLS Application Data record headers
-<<<<<<< HEAD
-static __always_inline bool is_tls(const char *buf, __u32 buf_size) {
-=======
 static __always_inline bool is_tls(const char *buf, __u32 buf_size, __u32 skb_len) {
->>>>>>> 51857e09
     if (buf_size < (sizeof(tls_record_header_t) + sizeof(tls_hello_message_t))) {
         return false;
     }
@@ -110,11 +98,7 @@
     case TLS_HANDSHAKE:
         return is_tls_handshake((tls_hello_message_t *)(buf + sizeof(tls_record_header_t)));
     case TLS_APPLICATION_DATA:
-<<<<<<< HEAD
-        return is_valid_tls_app_data(tls_record_header, buf_size);
-=======
         return is_valid_tls_app_data(tls_record_header, buf_size, skb_len);
->>>>>>> 51857e09
     }
 
     return false;
