#ifndef __PROTOCOL_CLASSIFICATION_DEFS_H
#define __PROTOCOL_CLASSIFICATION_DEFS_H

#include "ktypes.h"
#include "compiler.h"
#include "bpf_helpers_custom.h"

#include "protocols/amqp/defs.h"
#include "protocols/http/classification-defs.h"
#include "protocols/http2/defs.h"
#include "protocols/mongo/defs.h"
#include "protocols/mysql/defs.h"
#include "protocols/redis/defs.h"
#include "protocols/sql/defs.h"

// Represents the max buffer size required to classify protocols .
// We need to round it to be multiplication of 16 since we are reading blocks of 16 bytes in read_into_buffer_skb_all_kernels.
// ATM, it is HTTP2_MARKER_SIZE + 8 bytes for padding,
#define CLASSIFICATION_MAX_BUFFER (HTTP2_MARKER_SIZE)

// The maximum number of protocols per stack layer
#define MAX_ENTRIES_PER_LAYER 255

#define LAYER_API_BIT         (1 << 13)
#define LAYER_APPLICATION_BIT (1 << 14)
#define LAYER_ENCRYPTION_BIT  (1 << 15)

#define LAYER_API_MAX         (LAYER_API_BIT + MAX_ENTRIES_PER_LAYER)
#define LAYER_APPLICATION_MAX (LAYER_APPLICATION_BIT + MAX_ENTRIES_PER_LAYER)
#define LAYER_ENCRYPTION_MAX  (LAYER_ENCRYPTION_BIT + MAX_ENTRIES_PER_LAYER)

#define FLAG_FULLY_CLASSIFIED       1 << 0
#define FLAG_USM_ENABLED            1 << 1
#define FLAG_NPM_ENABLED            1 << 2
#define FLAG_TCP_CLOSE_DELETION     1 << 3
#define FLAG_SOCKET_FILTER_DELETION 1 << 4
#define FLAG_SERVER_SIDE            1 << 5
#define FLAG_CLIENT_SIDE            1 << 6

// The enum below represents all different protocols we're able to
// classify. Entries are segmented such that it is possible to infer the
// protocol layer from its value. A `protocol_t` value can be represented by
// 16-bits which are encoded like the following:
//
// * Bits 0-7   : Represent the protocol number within a given layer
// * Bits 8-12  : Unused
// * Bits 13-15 : Designates the protocol layer
typedef enum {
    PROTOCOL_UNKNOWN = 0,

    __LAYER_API_MIN = LAYER_API_BIT,
    // Add API protocols here (eg. gRPC)
    PROTOCOL_GRPC,
    __LAYER_API_MAX = LAYER_API_MAX,

    __LAYER_APPLICATION_MIN = LAYER_APPLICATION_BIT,
    //  Add application protocols below (eg. HTTP)
    PROTOCOL_HTTP,
    PROTOCOL_HTTP2,
    PROTOCOL_KAFKA,
    PROTOCOL_MONGO,
    PROTOCOL_POSTGRES,
    PROTOCOL_AMQP,
    PROTOCOL_REDIS,
    PROTOCOL_MYSQL,
    __LAYER_APPLICATION_MAX = LAYER_APPLICATION_MAX,

    __LAYER_ENCRYPTION_MIN = LAYER_ENCRYPTION_BIT,
    //  Add encryption protocols below (eg. TLS)
    PROTOCOL_TLS,
    __LAYER_ENCRYPTION_MAX = LAYER_ENCRYPTION_MAX,
} __attribute__ ((packed)) protocol_t;

// This enum represents all existing protocol layers
//
// Each `protocol_t` entry is implicitly associated to a single
// `protocol_layer_t` value (see notes above).
//
//In order to determine which `protocol_layer_t` a `protocol_t` belongs to,
// users can call `get_protocol_layer`
typedef enum {
    LAYER_UNKNOWN,
    LAYER_API,
    LAYER_APPLICATION,
    LAYER_ENCRYPTION,
} __attribute__ ((packed)) protocol_layer_t;

typedef struct {
    __u8 layer_api;
    __u8 layer_application;
    __u8 layer_encryption;
    __u8 flags;
} protocol_stack_t;

// This wrapper type is being added so we can associate an update timestamp to
// each `protocol_stack_t` value.
//
// This timestamp acts as a heartbeat and it is used only in userspace to detect stale
// entries in the `connection_protocol` map which is currently leaking in some scenarios.
//
// Why create a wrapper type?
//
// `protocol_stack_t` is embedded in the `conn_stats_t` type, which is used
// across the whole NPM kernel code. If we added the 64-bit timestamp field
// directly to `protocol_stack_t`, we would go from 4 bytes to 12 bytes, which
// bloats the eBPF stack size of some NPM probes.  Using the wrapper type
// prevents that, because we pretty much only store the wrapper type in the
// connection_protocol map, but elsewhere in the code we're still using
// protocol_stack_t, so this is change is "transparent" to most of the code.
typedef struct {
    protocol_stack_t stack;
    __u64 updated;
} protocol_stack_wrapper_t;

typedef enum {
    CLASSIFICATION_PROG_UNKNOWN = 0,
    __PROG_APPLICATION,
    // Application classification programs go here
    CLASSIFICATION_QUEUES_PROG,
    CLASSIFICATION_DBS_PROG,
    __PROG_API,
    // API classification programs go here
    CLASSIFICATION_GRPC_PROG,
    __PROG_ENCRYPTION,
    // Encryption classification programs go here
    CLASSIFICATION_PROG_MAX,
} classification_prog_t;

typedef enum {
    DISPATCHER_KAFKA_PROG = 0,
    // Add before this value.
    DISPATCHER_PROG_MAX,
} dispatcher_prog_t;

typedef enum {
<<<<<<< HEAD
    KPROBE_DISPATCHER_KAFKA_PROG = 0,
    // Add before this value.
    KPROBE_DISPATCHER_PROG_MAX,
} kprobe_dispatcher_prog_t;

typedef enum {
    TLS_DISPATCHER_KAFKA_PROG = 0,
    // Add before this value.
    TLS_DISPATCHER_PROG_MAX,
} tls_dispatcher_prog_t;

typedef enum {
=======
>>>>>>> 541eb562
    PROG_UNKNOWN = 0,
    PROG_HTTP,
    PROG_HTTP_TERMINATION,
    PROG_HTTP2_HANDLE_FIRST_FRAME,
    PROG_HTTP2_FRAME_FILTER,
    PROG_HTTP2_HEADERS_PARSER,
    PROG_HTTP2_DYNAMIC_TABLE_CLEANER,
    PROG_HTTP2_EOS_PARSER,
    PROG_HTTP2_TERMINATION,
    PROG_KAFKA,
    PROG_KAFKA_RESPONSE_PARTITION_PARSER_V0,
    PROG_KAFKA_RESPONSE_PARTITION_PARSER_V12,
    PROG_KAFKA_RESPONSE_RECORD_BATCH_PARSER_V0,
    PROG_KAFKA_RESPONSE_RECORD_BATCH_PARSER_V12,
    PROG_KAFKA_TERMINATION,
    PROG_GRPC,
    PROG_POSTGRES,
    PROG_POSTGRES_PROCESS_PARSE_MESSAGE,
    PROG_POSTGRES_TERMINATION,
    // Add before this value.
    PROG_MAX,
} protocol_prog_t;

<<<<<<< HEAD
typedef enum {
    TLS_PROG_UNKNOWN = 0,
    TLS_HTTP_PROCESS,
    TLS_HTTP_TERMINATION,
    TLS_HTTP2_FIRST_FRAME,
    TLS_HTTP2_FILTER,
    TLS_HTTP2_HEADERS_PARSER,
    TLS_HTTP2_DYNAMIC_TABLE_CLEANER,
    TLS_HTTP2_EOS_PARSER,
    TLS_HTTP2_TERMINATION,
    TLS_KAFKA,
    TLS_KAFKA_RESPONSE_PARTITION_PARSER_V0,
    TLS_KAFKA_RESPONSE_PARTITION_PARSER_V12,
    TLS_KAFKA_RESPONSE_RECORD_BATCH_PARSER_V0,
    TLS_KAFKA_RESPONSE_RECORD_BATCH_PARSER_V12,
    TLS_KAFKA_TERMINATION,
    TLS_POSTGRES,
    TLS_PROG_POSTGRES_PROCESS_PARSE_MESSAGE,
    TLS_POSTGRES_TERMINATION,
    TLS_PROG_MAX,
} tls_prog_t;

typedef enum {
    KPROBE_PROG_UNKNOWN = 0,
    KPROBE_HTTP_PROCESS,
    KPROBE_HTTP_TERMINATION,
    KPROBE_HTTP2_HANDLE_FIRST_FRAME,
    KPROBE_HTTP2_FRAME_FILTER,
    KPROBE_HTTP2_HEADERS_PARSER,
    KPROBE_HTTP2_DYNAMIC_TABLE_CLEANER,
    KPROBE_HTTP2_EOS_PARSER,
    KPROBE_HTTP2_TERMINATION,
    KPROBE_KAFKA,
    KPROBE_KAFKA_RESPONSE_PARTITION_PARSER_V0,
    KPROBE_KAFKA_RESPONSE_PARTITION_PARSER_V12,
    KPROBE_KAFKA_RESPONSE_RECORD_BATCH_PARSER_V0,
    KPROBE_KAFKA_RESPONSE_RECORD_BATCH_PARSER_V12,
    KPROBE_KAFKA_TERMINATION,
    KPROBE_POSTGRES,
    KPROBE_PROG_POSTGRES_PROCESS_PARSE_MESSAGE,
    KPROBE_POSTGRES_TERMINATION,
    KPROBE_PROG_MAX,
} kprobe_prog_t;

=======
>>>>>>> 541eb562
#endif<|MERGE_RESOLUTION|>--- conflicted
+++ resolved
@@ -133,21 +133,6 @@
 } dispatcher_prog_t;
 
 typedef enum {
-<<<<<<< HEAD
-    KPROBE_DISPATCHER_KAFKA_PROG = 0,
-    // Add before this value.
-    KPROBE_DISPATCHER_PROG_MAX,
-} kprobe_dispatcher_prog_t;
-
-typedef enum {
-    TLS_DISPATCHER_KAFKA_PROG = 0,
-    // Add before this value.
-    TLS_DISPATCHER_PROG_MAX,
-} tls_dispatcher_prog_t;
-
-typedef enum {
-=======
->>>>>>> 541eb562
     PROG_UNKNOWN = 0,
     PROG_HTTP,
     PROG_HTTP_TERMINATION,
@@ -171,51 +156,4 @@
     PROG_MAX,
 } protocol_prog_t;
 
-<<<<<<< HEAD
-typedef enum {
-    TLS_PROG_UNKNOWN = 0,
-    TLS_HTTP_PROCESS,
-    TLS_HTTP_TERMINATION,
-    TLS_HTTP2_FIRST_FRAME,
-    TLS_HTTP2_FILTER,
-    TLS_HTTP2_HEADERS_PARSER,
-    TLS_HTTP2_DYNAMIC_TABLE_CLEANER,
-    TLS_HTTP2_EOS_PARSER,
-    TLS_HTTP2_TERMINATION,
-    TLS_KAFKA,
-    TLS_KAFKA_RESPONSE_PARTITION_PARSER_V0,
-    TLS_KAFKA_RESPONSE_PARTITION_PARSER_V12,
-    TLS_KAFKA_RESPONSE_RECORD_BATCH_PARSER_V0,
-    TLS_KAFKA_RESPONSE_RECORD_BATCH_PARSER_V12,
-    TLS_KAFKA_TERMINATION,
-    TLS_POSTGRES,
-    TLS_PROG_POSTGRES_PROCESS_PARSE_MESSAGE,
-    TLS_POSTGRES_TERMINATION,
-    TLS_PROG_MAX,
-} tls_prog_t;
-
-typedef enum {
-    KPROBE_PROG_UNKNOWN = 0,
-    KPROBE_HTTP_PROCESS,
-    KPROBE_HTTP_TERMINATION,
-    KPROBE_HTTP2_HANDLE_FIRST_FRAME,
-    KPROBE_HTTP2_FRAME_FILTER,
-    KPROBE_HTTP2_HEADERS_PARSER,
-    KPROBE_HTTP2_DYNAMIC_TABLE_CLEANER,
-    KPROBE_HTTP2_EOS_PARSER,
-    KPROBE_HTTP2_TERMINATION,
-    KPROBE_KAFKA,
-    KPROBE_KAFKA_RESPONSE_PARTITION_PARSER_V0,
-    KPROBE_KAFKA_RESPONSE_PARTITION_PARSER_V12,
-    KPROBE_KAFKA_RESPONSE_RECORD_BATCH_PARSER_V0,
-    KPROBE_KAFKA_RESPONSE_RECORD_BATCH_PARSER_V12,
-    KPROBE_KAFKA_TERMINATION,
-    KPROBE_POSTGRES,
-    KPROBE_PROG_POSTGRES_PROCESS_PARSE_MESSAGE,
-    KPROBE_POSTGRES_TERMINATION,
-    KPROBE_PROG_MAX,
-} kprobe_prog_t;
-
-=======
->>>>>>> 541eb562
 #endif