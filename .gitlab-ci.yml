---
include:
  - .gitlab/.pre/include.yml
  - .gitlab/benchmarks/include.yml
  - .gitlab/binary_build/include.yml
  - .gitlab/check_deploy/check_deploy.yml
  - .gitlab/check_merge/do_not_merge.yml
  - .gitlab/choco_build/choco_build.yml
  - .gitlab/choco_deploy/choco_deploy.yml
  - .gitlab/powershell_script_signing/powershell_script_signing.yml
  - .gitlab/powershell_script_deploy/powershell_script_deploy.yml
  - .gitlab/common/shared.yml
  - .gitlab/common/skip_ci_check.yml
  - .gitlab/common/test_infra_version.yml
  - .gitlab/container_build/include.yml
  - .gitlab/container_scan/container_scan.yml
  - .gitlab/deploy_containers/deploy_containers.yml
  - .gitlab/deploy_cws_instrumentation/deploy_cws_instrumentation.yml
  - .gitlab/deploy_dca/deploy_dca.yml
  - .gitlab/deploy_packages/include.yml
  - .gitlab/deps_build/deps_build.yml
  - .gitlab/deps_fetch/deps_fetch.yml
  - .gitlab/dev_container_deploy/include.yml
  - .gitlab/e2e/e2e.yml
  - .gitlab/e2e_install_packages/include.yml
  - .gitlab/e2e_pre_test/e2e_pre_test.yml
  - .gitlab/functional_test/include.yml
  - .gitlab/functional_test_cleanup/functional_test_cleanup.yml
  - .gitlab/install_script_testing/install_script_testing.yml
  - .gitlab/integration_test/include.yml
  - .gitlab/internal_image_deploy/internal_image_deploy.yml
  - .gitlab/internal_kubernetes_deploy/include.yml
  - .gitlab/kitchen_cleanup/include.yml
  - .gitlab/kitchen_deploy/kitchen_deploy.yml
  - .gitlab/kitchen_testing/include.yml
  - .gitlab/lint/include.yml
  - .gitlab/maintenance_jobs/include.yml
  - .gitlab/notify/notify.yml
  - .gitlab/package_build/include.yml
  - .gitlab/packaging/include.yml
  - .gitlab/package_deps_build/package_deps_build.yml
  - .gitlab/pkg_metrics/pkg_metrics.yml
  - .gitlab/post_rc_build/post_rc_tasks.yml
  - .gitlab/setup/setup.yml
  - .gitlab/source_test/include.yml
  - .gitlab/trigger_release/trigger_release.yml

default:
  retry:
    max: 2
    exit_codes: 42
    when:
      - runner_system_failure
      - stuck_or_timeout_failure
      - unknown_failure
      - api_failure
      - scheduler_failure
      - stale_schedule
      - data_integrity_failure

stages:
  - .pre
  - setup
  - maintenance_jobs
  - deps_build
  - deps_fetch
  - lint
  - source_test
  - source_test_stats
  - software_composition_analysis
  - binary_build
  - package_deps_build
  - kernel_matrix_testing_prepare
  - kernel_matrix_testing_system_probe
  - kernel_matrix_testing_security_agent
  - kernel_matrix_testing_cleanup
  - integration_test
  - benchmarks
  - package_build
  - packaging
  - pkg_metrics
  - kitchen_deploy
  - kitchen_testing
  - container_build
  - container_scan
  - check_deploy
  - dev_container_deploy
  - deploy_containers
  - deploy_packages
  - deploy_cws_instrumentation
  - deploy_dca
  - choco_and_install_script_build
  - trigger_release
  - choco_and_install_script_deploy
  - internal_image_deploy
  - install_script_testing
  - e2e_pre_test
  - e2e_init
  - e2e
  - e2e_cleanup
  - e2e_k8s
  - e2e_install_packages
  - kitchen_cleanup
  - functional_test
  - functional_test_cleanup
  - junit_upload
  - internal_kubernetes_deploy
  - post_rc_build
  - check_merge
  - notify

variables:
  # Directory in which we execute the omnibus build.
  # For an unknown reason, it does not go well with
  # a ruby dependency if we build directly into $CI_PROJECT_DIR/.omnibus
  OMNIBUS_BASE_DIR: /omnibus
  # Directory in which we put the artifacts after the build
  # Must be in $CI_PROJECT_DIR
  OMNIBUS_PACKAGE_DIR: $CI_PROJECT_DIR/omnibus/pkg/
  # Directory in which we put the SUSE artifacts after the SUSE build
  # Must be in $CI_PROJECT_DIR
  # RPM builds and SUSE RPM builds create artifacts with the same name.
  # To differentiate them, we put them in different folders. That also
  # avoids accidentally overwriting files when downloading artifacts from
  # both RPM and SUSE rpm jobs.
  OMNIBUS_PACKAGE_DIR_SUSE: $CI_PROJECT_DIR/omnibus/suse/pkg
  DD_AGENT_TESTING_DIR: $CI_PROJECT_DIR/test/kitchen
  STATIC_BINARIES_DIR: bin/static
  DOGSTATSD_BINARIES_DIR: bin/dogstatsd
  AGENT_BINARIES_DIR: bin/agent
  CLUSTER_AGENT_BINARIES_DIR: bin/datadog-cluster-agent
  CWS_INSTRUMENTATION_BINARIES_DIR: bin/cws-instrumentation
  CLUSTER_AGENT_CLOUDFOUNDRY_BINARIES_DIR: bin/datadog-cluster-agent-cloudfoundry
  SYSTEM_PROBE_BINARIES_DIR: bin/system-probe
  DEB_S3_BUCKET: apt.datad0g.com
  RPM_S3_BUCKET: yum.datad0g.com
  MACOS_S3_BUCKET: dd-agent-macostesting
  WIN_S3_BUCKET: dd-agent-mstesting
  PROCESS_S3_BUCKET: datad0g-process-agent
  BUCKET_BRANCH: dev # path inside the staging s3 buckets to release to: 'dev', 'nightly', 'oldnightly', 'beta' or 'stable'
  DEB_TESTING_S3_BUCKET: apttesting.datad0g.com
  RPM_TESTING_S3_BUCKET: yumtesting.datad0g.com
  WINDOWS_TESTING_S3_BUCKET_A6: pipelines/A6/$CI_PIPELINE_ID
  WINDOWS_TESTING_S3_BUCKET_A7: pipelines/A7/$CI_PIPELINE_ID
  WINDOWS_BUILDS_S3_BUCKET: $WIN_S3_BUCKET/builds
  WINDOWS_POWERSHELL_DIR: $CI_PROJECT_DIR/signed_scripts
  DEB_RPM_TESTING_BUCKET_BRANCH: testing # branch of the DEB_TESTING_S3_BUCKET and RPM_TESTING_S3_BUCKET repos to release to, 'testing'
  S3_CP_OPTIONS: --no-progress --region us-east-1 --sse AES256
  S3_CP_CMD: aws s3 cp $S3_CP_OPTIONS
  S3_ARTIFACTS_URI: s3://dd-ci-artefacts-build-stable/$CI_PROJECT_NAME/$CI_PIPELINE_ID
  S3_PROJECT_ARTIFACTS_URI: s3://dd-ci-artefacts-build-stable/$CI_PROJECT_NAME
  S3_PERMANENT_ARTIFACTS_URI: s3://dd-ci-persistent-artefacts-build-stable/$CI_PROJECT_NAME
  S3_SBOM_STORAGE_URI: s3://sbom-root-us1-ddbuild-io/$CI_PROJECT_NAME/$CI_PIPELINE_ID
  S3_RELEASE_ARTIFACTS_URI: s3://dd-release-artifacts/$CI_PROJECT_NAME/$CI_PIPELINE_ID
  S3_RELEASE_INSTALLER_ARTIFACTS_URI: s3://dd-release-artifacts/datadog-installer/$CI_PIPELINE_ID
  ## comment out both lines below (S3_OMNIBUS_CACHE_BUCKET and USE_S3_CACHING) to allow
  ## build to succeed with S3 caching disabled.
  S3_OMNIBUS_CACHE_BUCKET: dd-ci-datadog-agent-omnibus-cache-build-stable
  USE_S3_CACHING: --omnibus-s3-cache
  OMNIBUS_GIT_CACHE_DIR: /tmp/omnibus-git-cache
  ## comment out the line below to disable integration wheels cache
  INTEGRATION_WHEELS_CACHE_BUCKET: dd-agent-omnibus
  S3_DD_AGENT_OMNIBUS_LLVM_URI: s3://dd-agent-omnibus/llvm
  S3_DD_AGENT_OMNIBUS_BTFS_URI: s3://dd-agent-omnibus/btfs
  BTFHUB_ARCHIVE_BRANCH: main
  GENERAL_ARTIFACTS_CACHE_BUCKET_URL: https://dd-agent-omnibus.s3.amazonaws.com
  S3_DSD6_URI: s3://dsd6-staging
  RELEASE_VERSION_6: nightly
  RELEASE_VERSION_7: nightly-a7

  # Build images versions
  # To use images from datadog-agent-buildimages dev branches, set the corresponding
  # SUFFIX variable to _test_only
<<<<<<< HEAD
  DATADOG_AGENT_BUILDIMAGES_SUFFIX: "_test_only"
  DATADOG_AGENT_BUILDIMAGES: v47736024-d224634c
  DATADOG_AGENT_WINBUILDIMAGES_SUFFIX: "_test_only"
  DATADOG_AGENT_WINBUILDIMAGES: v47736024-d224634c
  DATADOG_AGENT_ARMBUILDIMAGES_SUFFIX: "_test_only"
  DATADOG_AGENT_ARMBUILDIMAGES: v47736024-d224634c
  DATADOG_AGENT_SYSPROBE_BUILDIMAGES_SUFFIX: "_test_only"
  DATADOG_AGENT_SYSPROBE_BUILDIMAGES: v47736024-d224634c
  DATADOG_AGENT_BTF_GEN_BUILDIMAGES_SUFFIX: "_test_only"
  DATADOG_AGENT_BTF_GEN_BUILDIMAGES: v47736024-d224634c
=======
  DATADOG_AGENT_BUILDIMAGES_SUFFIX: ""
  DATADOG_AGENT_BUILDIMAGES: v47979770-a5a4cfd0
  DATADOG_AGENT_WINBUILDIMAGES_SUFFIX: ""
  DATADOG_AGENT_WINBUILDIMAGES: v47979770-a5a4cfd0
  DATADOG_AGENT_ARMBUILDIMAGES_SUFFIX: ""
  DATADOG_AGENT_ARMBUILDIMAGES: v47979770-a5a4cfd0
  DATADOG_AGENT_SYSPROBE_BUILDIMAGES_SUFFIX: ""
  DATADOG_AGENT_SYSPROBE_BUILDIMAGES: v47979770-a5a4cfd0
  DATADOG_AGENT_BTF_GEN_BUILDIMAGES_SUFFIX: ""
  DATADOG_AGENT_BTF_GEN_BUILDIMAGES: v47979770-a5a4cfd0
>>>>>>> da0c35b6
  # New images to enable different version per image - not used yet
  CI_IMAGE_BTF_GEN: v47979770-a5a4cfd0
  CI_IMAGE_BTF_GEN_SUFFIX: ""
  CI_IMAGE_DEB_X64: v47979770-a5a4cfd0
  CI_IMAGE_DEB_X64_SUFFIX: ""
  CI_IMAGE_DEB_ARM64: v47979770-a5a4cfd0
  CI_IMAGE_DEB_ARM64_SUFFIX: ""
  CI_IMAGE_DEB_ARMHF: v47979770-a5a4cfd0
  CI_IMAGE_DEB_ARMHF_SUFFIX: ""
  CI_IMAGE_DD_AGENT_TESTING: v47979770-a5a4cfd0
  CI_IMAGE_DD_AGENT_TESTING_SUFFIX: ""
  CI_IMAGE_DOCKER_X64: v47979770-a5a4cfd0
  CI_IMAGE_DOCKER_X64_SUFFIX: ""
  CI_IMAGE_DOCKER_ARM64: v47979770-a5a4cfd0
  CI_IMAGE_DOCKER_ARM64_SUFFIX: ""
  CI_IMAGE_GITLAB_AGENT_DEPLOY: v47979770-a5a4cfd0
  CI_IMAGE_GITLAB_AGENT_DEPLOY_SUFFIX: ""
  CI_IMAGE_LINUX_GLIBC_2_17_X64: v47979770-a5a4cfd0
  CI_IMAGE_LINUX_GLIBC_2_17_X64_SUFFIX: ""
  CI_IMAGE_LINUX_GLIBC_2_23_ARM64: v47979770-a5a4cfd0
  CI_IMAGE_LINUX_GLIBC_2_23_ARM64_SUFFIX: ""
  CI_IMAGE_SYSTEM_PROBE_X64: v47979770-a5a4cfd0
  CI_IMAGE_SYSTEM_PROBE_X64_SUFFIX: ""
  CI_IMAGE_SYSTEM_PROBE_ARM64: v47979770-a5a4cfd0
  CI_IMAGE_SYSTEM_PROBE_ARM64_SUFFIX: ""
  CI_IMAGE_RPM_X64: v47979770-a5a4cfd0
  CI_IMAGE_RPM_X64_SUFFIX: ""
  CI_IMAGE_RPM_ARM64: v47979770-a5a4cfd0
  CI_IMAGE_RPM_ARM64_SUFFIX: ""
  CI_IMAGE_RPM_ARMHF: v47979770-a5a4cfd0
  CI_IMAGE_RPM_ARMHF_SUFFIX: ""
  CI_IMAGE_WIN_1809_X64: v47979770-a5a4cfd0
  CI_IMAGE_WIN_1809_X64_SUFFIX: ""
  CI_IMAGE_WIN_LTSC2022_X64: v47979770-a5a4cfd0
  CI_IMAGE_WIN_LTSC2022_X64_SUFFIX: ""

  DATADOG_AGENT_EMBEDDED_PATH: /opt/datadog-agent/embedded
  DEB_GPG_KEY_ID: c0962c7d
  DEB_GPG_KEY_NAME: "Datadog, Inc. APT key"
  RPM_GPG_KEY_ID: b01082d3
  RPM_GPG_KEY_NAME: "Datadog, Inc. RPM key"
  DOCKER_REGISTRY_URL: docker.io
  KITCHEN_INFRASTRUCTURE_FLAKES_RETRY: 2
  CLANG_LLVM_VER: 12.0.1
  KERNEL_MATRIX_TESTING_X86_AMI_ID: "ami-013ea43cbe85107c0"
  KERNEL_MATRIX_TESTING_ARM_AMI_ID: "ami-02fbd245475d6a63d"
  RUN_E2E_TESTS: "auto" # Should be "off", "auto" or "on" it will change the trigger condition for new-e2e tests on branch != main
  RUN_KMT_TESTS: "auto" # Should be "auto" or "on". "on" forces all Kernel Matrix Testing jobs to run.
  RUN_UNIT_TESTS: "auto" # Should be "auto", "on", "off" it will change the trigger condition for unit tests on branch != main
  # skip known flaky tests by default
  GO_TEST_SKIP_FLAKE: "true"

  # Start aws ssm variables
  # They must be defined as environment variables in the GitLab CI/CD settings, to ease rotation if needed
  AGENT_QA_PROFILE: ci.datadog-agent.agent-qa-profile  # agent-devx-infra
  API_KEY_ORG2: ci.datadog-agent.datadog_api_key_org2  # agent-devx-infra
  API_KEY_DDDEV: ci.datadog-agent.datadog_api_key  # agent-devx-infra
  APP_KEY_ORG2: ci.datadog-agent.datadog_app_key_org2  # agent-devx-infra
  CHANGELOG_COMMIT_SHA: ci.datadog-agent.gitlab_changelog_commit_sha  # agent-devx-infra
  CHOCOLATEY_API_KEY: ci.datadog-agent.chocolatey_api_key  # windows-agent
  CODECOV_TOKEN: ci.datadog-agent.codecov_token  # agent-devx-infra
  DEB_GPG_KEY: ci.datadog-agent.deb_signing_private_key_${DEB_GPG_KEY_ID}  # agent-delivery
  DEB_SIGNING_PASSPHRASE: ci.datadog-agent.deb_signing_key_passphrase_${DEB_GPG_KEY_ID}  # agent-delivery
  DOCKER_REGISTRY_LOGIN: ci.datadog-agent.docker_hub_login  # container-integrations
  DOCKER_REGISTRY_PWD: ci.datadog-agent.docker_hub_pwd  # container-integrations
  E2E_TESTS_API_KEY: ci.datadog-agent.e2e_tests_api_key  # agent-devx-loops
  E2E_TESTS_APP_KEY: ci.datadog-agent.e2e_tests_app_key  # agent-devx-loops
  E2E_TESTS_RC_KEY: ci.datadog-agent.e2e_tests_rc_key  # agent-devx-loops
  E2E_TESTS_AZURE_CLIENT_ID: ci.datadog-agent.e2e_tests_azure_client_id  # agent-devx-loops
  E2E_TESTS_AZURE_CLIENT_SECRET: ci.datadog-agent.e2e_tests_azure_client_secret  # agent-devx-loops
  E2E_TESTS_AZURE_TENANT_ID: ci.datadog-agent.e2e_tests_azure_tenant_id  # agent-devx-loops
  E2E_TESTS_AZURE_SUBSCRIPTION_ID: ci.datadog-agent.e2e_tests_azure_subscription_id  # agent-devx-loops
  E2E_TESTS_GCP_CREDENTIALS: ci.datadog-agent.e2e_tests_gcp_credentials  # agent-devx-loops
  E2E_PULUMI_CONFIG_PASSPHRASE: ci.datadog-agent.pulumi_password  # agent-devx-loops
  KITCHEN_EC2_SSH_KEY: ci.datadog-agent.aws_ec2_kitchen_ssh_key  # agent-devx-loops
  KITCHEN_AZURE_CLIENT_ID: ci.datadog-agent.azure_kitchen_client_id  # agent-devx-loops
  KITCHEN_AZURE_CLIENT_SECRET: ci.datadog-agent.azure_kitchen_client_secret  # agent-devx-loops
  KITCHEN_AZURE_SUBSCRIPTION_ID: ci.datadog-agent.azure_kitchen_subscription_id  # agent-devx-loops
  KITCHEN_AZURE_TENANT_ID: ci.datadog-agent.azure_kitchen_tenant_id  # agent-devx-loops
  GITHUB_PR_COMMENTER_APP_KEY: pr-commenter.github_app_key  # agent-devx-infra
  GITHUB_PR_COMMENTER_INTEGRATION_ID: pr-commenter.github_integration_id  # agent-devx-infra
  GITHUB_PR_COMMENTER_INSTALLATION_ID: pr-commenter.github_installation_id  # agent-devx-infra
  GITLAB_SCHEDULER_TOKEN: ci.datadog-agent.gitlab_pipelines_scheduler_token  # ci-cd
  GITLAB_READ_API_TOKEN: ci.datadog-agent.gitlab_read_api_token  # ci-cd
  GITLAB_FULL_API_TOKEN: ci.datadog-agent.gitlab_full_api_token  # ci-cd
  INSTALL_SCRIPT_API_KEY: ci.agent-linux-install-script.datadog_api_key_2  # agent-delivery
  JIRA_READ_API_TOKEN: ci.datadog-agent.jira_read_api_token  # agent-devx-infra
  AGENT_GITHUB_APP_ID: ci.datadog-agent.platform-github-app-id  # agent-devx-infra
  AGENT_GITHUB_INSTALLATION_ID: ci.datadog-agent.platform-github-app-installation-id  # agent-devx-infra
  AGENT_GITHUB_KEY: ci.datadog-agent.platform-github-app-key  # agent-devx-infra
  MACOS_GITHUB_APP_ID: ci.datadog-agent.macos_github_app_id  # agent-devx-infra
  MACOS_GITHUB_INSTALLATION_ID: ci.datadog-agent.macos_github_installation_id  # agent-devx-infra
  MACOS_GITHUB_KEY: ci.datadog-agent.macos_github_key_b64  # agent-devx-infra
  MACOS_GITHUB_APP_ID_2: ci.datadog-agent.macos_github_app_id_2  # agent-devx-infra
  MACOS_GITHUB_INSTALLATION_ID_2: ci.datadog-agent.macos_github_installation_id_2  # agent-devx-infra
  MACOS_GITHUB_KEY_2: ci.datadog-agent.macos_github_key_b64_2  # agent-devx-infra
  RPM_GPG_KEY: ci.datadog-agent.rpm_signing_private_key_${RPM_GPG_KEY_ID}  # agent-delivery
  RPM_SIGNING_PASSPHRASE: ci.datadog-agent.rpm_signing_key_passphrase_${RPM_GPG_KEY_ID}  # agent-delivery
  SLACK_AGENT_CI_TOKEN: ci.datadog-agent.slack_agent_ci_token  # agent-devx-infra
  SMP_ACCOUNT_ID: ci.datadog-agent.single-machine-performance-account-id  # single-machine-performance
  SMP_AGENT_TEAM_ID: ci.datadog-agent.single-machine-performance-agent-team-id  # single-machine-performance
  SMP_API: ci.datadog-agent.single-machine-performance-api  # single-machine-performance
  SMP_BOT_ACCESS_KEY: ci.datadog-agent.single-machine-performance-bot-access-key  # single-machine-performance
  SMP_BOT_ACCESS_KEY_ID: ci.datadog-agent.single-machine-performance-bot-access-key-id  # single-machine-performance
  SSH_KEY: ci.datadog-agent.ssh_key  # system-probe
  SSH_KEY_RSA: ci.datadog-agent.ssh_key_rsa  # agent-devx-loops
  SSH_PUBLIC_KEY_RSA: ci.datadog-agent.ssh_public_key_rsa  # agent-devx-loops
  VCPKG_BLOB_SAS_URL: ci.datadog-agent-buildimages.vcpkg_blob_sas_url  # windows-agent
  WINGET_PAT: ci.datadog-agent.winget_pat  # windows-agent
  # End aws ssm variables

  # Start vault variables
  AGENT_API_KEY_ORG2: agent-api-key-org-2  # agent-devx-infra
  AGENT_APP_KEY_ORG2: agent-ci-app-key-org-2  # agent-devx-infra
  AGENT_GITHUB_APP: agent-github-app  # agent-devx-infra
  AGENT_QA_E2E: agent-qa-e2e  # agent-devx-loops
  ATLASSIAN_WRITE: atlassian-write  # agent-devx-infra
  CODECOV: codecov  # agent-devx-infra
  DOCKER_REGISTRY_RO: dockerhub-readonly  # agent-delivery
  GITLAB_TOKEN: gitlab-token  # agent-devx-infra
  INSTALL_SCRIPT_API_KEY_ORG2: install-script-api-key-org-2  # agent-devx-infra
  MACOS_GITHUB_APP_1: macos-github-app-one  # agent-devx-infra
  MACOS_GITHUB_APP_2: macos-github-app-two  # agent-devx-infra
  SLACK_AGENT: slack-agent-ci  # agent-devx-infra
  # End vault variables

  DD_PKG_VERSION: "latest"

  # Job stage attempts (see https://docs.gitlab.com/ee/ci/runners/configure_runners.html#job-stages-attempts)
  ARTIFACT_DOWNLOAD_ATTEMPTS: 2
  EXECUTOR_JOB_SECTION_ATTEMPTS: 2
  GET_SOURCES_ATTEMPTS: 2
  RESTORE_CACHE_ATTEMPTS: 2
  # Feature flags
  FF_SCRIPT_SECTIONS: 1 # Prevent multiline scripts log collapsing, see https://gitlab.com/gitlab-org/gitlab-runner/-/issues/3392
  FF_KUBERNETES_HONOR_ENTRYPOINT: true # Honor the entrypoint in the Docker image when running Kubernetes jobs

#
# Condition mixins for simplification of rules
#
.if_main_branch: &if_main_branch
  if: $CI_COMMIT_BRANCH == "main"

.if_release_branch: &if_release_branch
  if: $CI_COMMIT_BRANCH =~ /^[0-9]+\.[0-9]+\.x$/

.if_version_7: &if_version_7
  if: $RELEASE_VERSION_7 != ""

.if_not_version_7: &if_not_version_7
  if: $RELEASE_VERSION_7 == ""

.if_deploy: &if_deploy
  if: $DEPLOY_AGENT == "true" || $DDR_WORKFLOW_ID != null

.if_not_deploy: &if_not_deploy
  if: $DEPLOY_AGENT != "true" && $DDR_WORKFLOW_ID == null

.if_deploy_installer: &if_deploy_installer
  if: $DEPLOY_INSTALLER == "true" || $DDR_WORKFLOW_ID != null

.if_tagged_commit: &if_tagged_commit
  if: $CI_COMMIT_TAG != null

.if_not_nightly_or_dev_repo_branch: &if_not_nightly_or_dev_repo_branch
  if: $BUCKET_BRANCH != "nightly" && $BUCKET_BRANCH != "oldnightly" && $BUCKET_BRANCH != "dev"

.if_not_stable_or_beta_repo_branch: &if_not_stable_or_beta_repo_branch
  if: $BUCKET_BRANCH != "beta" && $BUCKET_BRANCH != "stable"

.if_not_stable_repo_branch: &if_not_stable_repo_branch
  if: $BUCKET_BRANCH != "stable"

# CI_PIPELINE_SOURCE can be set to "trigger" or "pipeline" depending on how the trigger was done.
# See https://docs.gitlab.com/ee/ci/triggers/index.html#configure-cicd-jobs-to-run-in-triggered-pipelines.
.if_triggered_pipeline: &if_triggered_pipeline
  if: $CI_PIPELINE_SOURCE == "trigger" || $CI_PIPELINE_SOURCE == "pipeline"

# Rule to trigger all builds conditionally.
# By default:
# - on main and deploy pipelines, all builds are run
# - on branch pipelines, only a subset of build jobs are run (the ARM and MacOS jobs are not run).
# RUN_ALL_BUILDS can be set to true to force all build jobs to be run on a branch pipeline.
# RUN_ALL_BUILDS has no effect on main/deploy pipelines: they always run all builds (as some jobs
# on main and deploy pipelines depend on jobs that are only run if we run all builds).
.if_run_all_builds: &if_run_all_builds
  if: $CI_COMMIT_BRANCH == "main" || $DEPLOY_AGENT == "true" || $RUN_ALL_BUILDS == "true" || $DDR_WORKFLOW_ID != null

.if_not_run_all_builds: &if_not_run_all_builds
  if: $CI_COMMIT_BRANCH != "main" && $DEPLOY_AGENT != "true" && $RUN_ALL_BUILDS != "true" && $DDR_WORKFLOW_ID == null

# Rule to trigger test setup, run, and cleanup.
# By default:
# - on main and deploy pipelines, installer tests are run
# - on branch pipelines, installer tests are run on a subset of the OSes we test
# RUN_E2E_TESTS can be set to on to force all the installer tests to be run on a branch pipeline.
# RUN_E2E_TESTS can be set to false to force installer tests to not run on main/deploy pipelines.
.if_installer_tests: &if_installer_tests
  if: ($CI_COMMIT_BRANCH == "main"  || $DEPLOY_AGENT == "true" || $RUN_E2E_TESTS == "on" || $DDR_WORKFLOW_ID != null) && $RUN_E2E_TESTS != "off"

.if_testing_cleanup: &if_testing_cleanup
  if: $TESTING_CLEANUP == "true"

.if_run_all_e2e_tests: &if_run_all_e2e_tests
  if: $RUN_E2E_TESTS == "on"

# When RUN_E2E_TESTS is set to "auto". We do not enforce a behavior for the tests.
# The behavior of each test will be defined by its rules.
# For example for new-e2e tests created by each team, here is an example of such rules: https://github.com/DataDog/datadog-agent/blob/ba7079d92077ab5898378594dcafb9cd88a77e57/.gitlab-ci.yml#L1160-L1167
# For the installer tests when RUN_E2E_TESTS is set to "auto", we run a subset of tests on branch pipelines and all the tests on main.
.if_auto_e2e_tests: &if_auto_e2e_tests
  if: $RUN_E2E_TESTS == "auto"

.if_disable_e2e_tests: &if_disable_e2e_tests
  if: $RUN_E2E_TESTS == "off"

# Enable forcing all KMT tests to run
.if_run_all_kmt_tests: &if_run_all_kmt_tests
  if: $RUN_KMT_TESTS == 'on'

.if_disable_unit_tests: &if_disable_unit_tests
  if: $RUN_UNIT_TESTS == "off"

.if_run_all_unit_tests: &if_run_all_unit_tests
  if: $RUN_UNIT_TESTS == "on"

.if_deploy_on_beta_repo_branch: &if_deploy_on_beta_repo_branch
  if: ($DEPLOY_AGENT == "true" || $DDR_WORKFLOW_ID != null) && $BUCKET_BRANCH == "beta"

# Rule to trigger jobs only when a tag matches a given pattern (for RCs)
# on the beta branch.
# Note: due to workflow rules, rc tag => deploy pipeline, so there's technically no
# need to check again if the pipeline is a deploy pipeline, but it doesn't hurt
# to explicitly add it.
.if_deploy_on_rc_tag_on_beta_repo_branch: &if_deploy_on_rc_tag_on_beta_repo_branch
  if: ($DEPLOY_AGENT == "true" || $DDR_WORKFLOW_ID != null) && $BUCKET_BRANCH == "beta" && $CI_COMMIT_TAG =~ /^[0-9]+\.[0-9]+\.[0-9]+-rc\.[0-9]+$/

.if_scheduled_main: &if_scheduled_main
  if: $CI_PIPELINE_SOURCE == "schedule" && $CI_COMMIT_BRANCH == "main"

# Rule to trigger jobs only when a branch matches the mergequeue pattern.
.if_mergequeue: &if_mergequeue
  if: $CI_COMMIT_BRANCH =~ /^mq-working-branch-/

.fakeintake_paths: &fakeintake_paths
  paths:
    - "test/fakeintake/**/*"
    - .gitlab/binary_build/fakeintake.yml
    - .gitlab/container_build/fakeintake.yml
    - .gitlab/dev_container_deploy/fakeintake.yml

#
# Workflow rules
# Rules used to define whether a pipeline should run, and with which variables
#
workflow:
  rules:
    - <<: *if_triggered_pipeline
    - <<: *if_main_branch
      variables:
        GO_TEST_SKIP_FLAKE: "false"
    - <<: *if_release_branch
    - <<: *if_deploy
    - <<: *if_deploy_installer
    - if: $CI_COMMIT_TAG == null

#
# List of rule blocks used in the pipeline
# Any job in the pipeline either runs (with when: on_success) in all pipelines, or follows one of the below rule blocks.
#

.except_mergequeue:
  - <<: *if_mergequeue
    when: never

.on_mergequeue:
  - <<: *if_mergequeue
    when: on_success

.manual:
  - !reference [.except_mergequeue]
  - when: manual
    allow_failure: true

.except_no_a7:
  - !reference [.except_mergequeue]
  - <<: *if_not_version_7
    when: never

.on_dev_branch_manual:
  - !reference [.except_mergequeue]
  - <<: *if_main_branch
    when: never
  - <<: *if_tagged_commit
    when: never
  - when: manual
    allow_failure: true

.on_main:
  - <<: *if_main_branch

.on_main_manual:
  - <<: *if_main_branch
    when: manual
    allow_failure: true

.on_main_always:
  - <<: *if_main_branch
    when: always

.on_tag_or_a7:
  - !reference [.except_mergequeue]
  - <<: *if_tagged_commit
  - <<: *if_version_7

.on_deploy:
  - <<: *if_deploy

.on_deploy_installer:
  - <<: *if_deploy_installer

.on_deploy_failure:
  - <<: *if_deploy
    when: on_failure

.on_deploy_rc:
  - <<: *if_not_deploy
    when: never
  - <<: *if_deploy_on_rc_tag_on_beta_repo_branch
    when: on_success
    variables:
      AGENT_REPOSITORY: agent
      DSD_REPOSITORY: dogstatsd
      IMG_REGISTRIES: public

# rule to trigger job for internal image deployment if deploy is set or
# manually if not
.on_deploy_internal_or_manual:
  - !reference [.except_mergequeue]
  - <<: *if_deploy
    variables:
      RELEASE_PROD: "true"
  - when: manual
    allow_failure: true
    variables:
      RELEASE_PROD: "false"

# Same as on_deploy_manual, except the job would not run on pipelines
# using beta branch, it would only run for the final release.
.on_deploy_manual_final:
  - <<: *if_not_deploy
    when: never
  - <<: *if_deploy_on_beta_repo_branch
    when: never
  - <<: *if_not_stable_or_beta_repo_branch
    when: manual
    allow_failure: true
    variables:
      AGENT_REPOSITORY: agent-dev
      DSD_REPOSITORY: dogstatsd-dev
      IMG_REGISTRIES: dev
  - when: manual
    allow_failure: true
    variables:
      AGENT_REPOSITORY: agent
      DSD_REPOSITORY: dogstatsd
      IMG_REGISTRIES: public

# This rule is a variation of on_deploy_manual where
# the job is usually run manually, except when the pipeline
# builds an RC: in this case, the job is run automatically.
# This is done to reduce the number of manual steps that have
# to be done when creating RCs.
.on_deploy_manual_auto_on_rc:
  - <<: *if_not_deploy
    when: never
  - <<: *if_not_stable_or_beta_repo_branch
    when: manual
    allow_failure: true
    variables:
      AGENT_REPOSITORY: agent-dev
      DSD_REPOSITORY: dogstatsd-dev
      IMG_REGISTRIES: dev
  - <<: *if_deploy_on_rc_tag_on_beta_repo_branch
    when: on_success
    variables:
      AGENT_REPOSITORY: agent
      DSD_REPOSITORY: dogstatsd
      IMG_REGISTRIES: public
  - when: manual
    allow_failure: true
    variables:
      AGENT_REPOSITORY: agent
      DSD_REPOSITORY: dogstatsd
      IMG_REGISTRIES: public

# This is used for image vulnerability scanning. Because agent 6
# uses python 2, which has many vulnerabilities that will not get
# patched, we do not wish to scan this image. For this reason, only
# agent 7 versions should be published internally using these
# configurations.
.on_deploy_internal_rc:
  - <<: *if_not_deploy
    when: never
  - <<: *if_deploy_on_rc_tag_on_beta_repo_branch
    when: on_success
    variables:
      AGENT_REPOSITORY: ci/datadog-agent/agent-release
      CLUSTER_AGENT_REPOSITORY: ci/datadog-agent/cluster-agent-release
      DSD_REPOSITORY: ci/datadog-agent/dogstatsd-release
      IMG_REGISTRIES: internal-aws-ddbuild

# Same as on_deploy_manual_final, except the job is used to publish images
# to our internal registries.
.on_deploy_internal_manual_final:
  - <<: *if_not_deploy
    when: never
  - <<: *if_deploy_on_beta_repo_branch
    when: never
  - <<: *if_not_stable_or_beta_repo_branch
    when: never
  - when: manual
    allow_failure: true
    variables:
      AGENT_REPOSITORY: ci/datadog-agent/agent-release
      CLUSTER_AGENT_REPOSITORY: ci/datadog-agent/cluster-agent-release
      DSD_REPOSITORY: ci/datadog-agent/dogstatsd-release
      IMG_REGISTRIES: internal-aws-ddbuild

.on_deploy_nightly_repo_branch:
  - <<: *if_not_nightly_or_dev_repo_branch
    when: never
  - <<: *if_deploy

.on_deploy_nightly_repo_branch_always:
  - <<: *if_not_nightly_or_dev_repo_branch
    when: never
  - <<: *if_deploy
    when: always

.on_deploy_stable_or_beta_repo_branch:
  - <<: *if_not_stable_or_beta_repo_branch
    when: never
  - <<: *if_deploy

.on_deploy_stable_or_beta_repo_branch_manual:
  - <<: *if_not_stable_or_beta_repo_branch
    when: never
  - <<: *if_deploy
    when: manual
    allow_failure: true

# This rule will add the job as manual when running on beta deploy branch
# and will add it as a regular automatically running job when running
# on stable deploy branch.
.on_deploy_stable_or_beta_manual_auto_on_stable:
  - <<: *if_not_stable_or_beta_repo_branch
    when: never
  - <<: *if_not_deploy
    when: never
  - <<: *if_not_stable_repo_branch
    when: manual
    allow_failure: true
  - when: on_success

.except_deploy:
  - <<: *if_deploy
    when: never

.except_no_tests_no_deploy:
  - if: $DEPLOY_AGENT == "false" && $DDR_WORKFLOW_ID == null && $RUN_E2E_TESTS == "off"
    when: never

.on_main_or_release_branch:
  - <<: *if_main_branch
  - <<: *if_release_branch

.on_main_or_release_branch_or_all_builds_or_pkg_installer_changes:
  - <<: *if_main_branch
  - <<: *if_release_branch
  - <<: *if_run_all_builds
  - <<: *if_run_all_unit_tests
  - changes:
      paths:
        - pkg/fleet/**/*
      compare_to: main
    variables:
      FAST_TESTS: "true"

.except_main_or_release_branch:
  - <<: *if_main_branch
    when: never
  - <<: *if_release_branch
    when: never
  - !reference [.except_mergequeue]

.on_main_or_release_branch_or_deploy_always:
  - <<: *if_deploy
    when: always
  - <<: *if_main_branch
    when: always
  - <<: *if_release_branch
    when: always

.on_all_builds:
  - <<: *if_run_all_builds

.on_all_builds_manual:
  - <<: *if_run_all_builds
    when: manual
    allow_failure: true

.on_kitchen_tests:
  - <<: *if_installer_tests

.on_kitchen_tests_always:
  - <<: *if_installer_tests
    when: always

.on_all_install_script_tests:
  - <<: *if_installer_tests

# Default kitchen tests are also run on dev branches
# In that case, the target OS versions is a subset of the
# available versions, stored in DEFAULT_KITCHEN_OSVERS
.on_default_kitchen_tests:
  - !reference [.except_mergequeue]
  - <<: *if_installer_tests
  - <<: *if_auto_e2e_tests
    variables:
      KITCHEN_OSVERS: $DEFAULT_KITCHEN_OSVERS

.on_default_new_e2e_tests:
  - !reference [.except_mergequeue]
  - <<: *if_disable_e2e_tests
    when: never
  - <<: *if_installer_tests
  - <<: *if_auto_e2e_tests
    variables:
      E2E_OSVERS: $E2E_BRANCH_OSVERS

.on_default_kitchen_tests_always:
  - !reference [.except_mergequeue]
  - <<: *if_installer_tests
    when: always
  - <<: *if_auto_e2e_tests
    when: always
    variables:
      KITCHEN_OSVERS: $DEFAULT_KITCHEN_OSVERS

.on_main_or_testing_cleanup:
  - <<: *if_main_branch
  - <<: *if_testing_cleanup

.on_testing_cleanup:
  - <<: *if_testing_cleanup

.security_agent_change_paths: &security_agent_change_paths
  - pkg/ebpf/**/*
  - pkg/security/**/*
  - pkg/eventmonitor/**/*
  - .gitlab/kernel_matrix_testing/security_agent.yml
  - .gitlab/kernel_matrix_testing/common.yml
  - .gitlab/source_test/ebpf.yml
  - test/new-e2e/system-probe/**/*
  - test/new-e2e/scenarios/system-probe/**/*
  - test/new-e2e/pkg/runner/**/*
  - test/new-e2e/pkg/utils/**/*
  - test/new-e2e/go.mod
  - tasks/security_agent.py
  - tasks/kmt.py
  - tasks/kernel_matrix_testing/*

.on_security_agent_changes_or_manual:
  - <<: *if_main_branch
    allow_failure: true
  - !reference [.except_mergequeue]
  - <<: *if_run_all_kmt_tests
  - changes:
      paths: *security_agent_change_paths
      compare_to: main # TODO: use a variable, when this is supported https://gitlab.com/gitlab-org/gitlab/-/issues/369916
  - when: manual
    allow_failure: true

.if_windows_installer_changes: &if_windows_installer_changes
  changes:
      paths:
        - tools/windows/DatadogAgentInstaller/**/*
        - .gitlab/e2e_install_packages/windows.yml
        - test/new-e2e/tests/windows/install-test/**/*
        - test/new-e2e/tests/windows/domain-test/**/*
        - tasks/msi.py
      compare_to: main # TODO: use a variable, when this is supported https://gitlab.com/gitlab-org/gitlab/-/issues/369916

.except_windows_installer_changes:
  - <<: *if_windows_installer_changes
    when: never

.system_probe_change_paths: &system_probe_change_paths
  - pkg/collector/corechecks/ebpf/**/*
  - pkg/collector/corechecks/servicediscovery/module/*
  - pkg/ebpf/**/*
  - pkg/network/**/*
  - pkg/process/monitor/*
  - pkg/util/kernel/**/*
  - pkg/dynamicinstrumentation/**/*
  - pkg/gpu/**/*
  - .gitlab/kernel_matrix_testing/system_probe.yml
  - .gitlab/kernel_matrix_testing/common.yml
  - .gitlab/source_test/ebpf.yml
  - test/new-e2e/system-probe/**/*
  - test/new-e2e/scenarios/system-probe/**/*
  - test/new-e2e/pkg/runner/**/*
  - test/new-e2e/pkg/utils/**/*
  - test/new-e2e/go.mod
  - tasks/system_probe.py
  - tasks/kmt.py
  - tasks/kernel_matrix_testing/*

.on_system_probe_or_e2e_changes_or_manual:
  - <<: *if_main_branch
  - !reference [.except_mergequeue]
  - <<: *if_run_all_kmt_tests
  - changes:
      paths: *system_probe_change_paths
      compare_to: main # TODO: use a variable, when this is supported https://gitlab.com/gitlab-org/gitlab/-/issues/369916

# New E2E related rules

.on_e2e_main_release_or_rc: # This rule is used as a base for all new-e2e rules
  - <<: *if_disable_e2e_tests
    when: never
  - !reference [.except_mergequeue]
  - <<: *if_run_all_e2e_tests
    when: on_success
  - <<: *if_main_branch
    when: on_success
  - <<: *if_release_branch
    when: on_success
  - if: $CI_COMMIT_TAG =~ /^[0-9]+\.[0-9]+\.[0-9]+-rc\.[0-9]+$/
    when: on_success
  - changes:
      paths:
        - .gitlab/e2e/e2e.yml
        - test/new-e2e/pkg/**/*
        - test/new-e2e/go.mod
        - flakes.yaml
      compare_to: main # TODO: use a variable, when this is supported https://gitlab.com/gitlab-org/gitlab/-/issues/369916

.on_e2e_or_windows_installer_changes:
  - !reference [.on_e2e_main_release_or_rc]
  - <<: *if_windows_installer_changes
    when: on_success

.on_e2e_or_fakeintake_changes_or_manual:
  - !reference [.on_e2e_main_release_or_rc]
  - changes:
      <<: *fakeintake_paths
      compare_to: main # TODO: use a variable, when this is supported https://gitlab.com/gitlab-org/gitlab/-/issues/369916
    variables:
      FAKEINTAKE_IMAGE_OVERRIDE: "public.ecr.aws/datadog/fakeintake:v$CI_COMMIT_SHORT_SHA"
    when: on_success
  - changes:
      paths:
        - test/new-e2e/test-infra-definition/*
      compare_to: main # TODO: use a variable, when this is supported https://gitlab.com/gitlab-org/gitlab/-/issues/369916
    when: on_success
  - when: manual
    allow_failure: true

.on_container_or_e2e_changes:
  - !reference [.on_e2e_main_release_or_rc]
  - changes:
      paths:
        - comp/core/tagger/**/*
        - comp/core/workloadmeta/**/*
        - comp/core/autodiscovery/listeners/**/*
        - comp/core/autodiscovery/providers/**/*
        - comp/languagedetection/**/*
        - pkg/clusteragent/admission/mutate/**/*
        - pkg/collector/corechecks/cluster/**/*
        - pkg/collector/corechecks/containers/**/*
        - pkg/collector/corechecks/containerimage/**/*
        - pkg/collector/corechecks/containerlifecycle/**/*
        - pkg/collector/corechecks/sbom/**/*
        - pkg/sbom/**/*
        - pkg/util/clusteragent/**/*
        - pkg/util/containerd/**/*
        - pkg/util/containers/**/*
        - pkg/util/docker/**/*
        - pkg/util/ecs/**/*
        - pkg/util/kubernetes/**/*
        - pkg/util/cgroups/**/*
        - pkg/util/trivy/**/*
        - test/new-e2e/tests/containers/**/*
        - test/new-e2e/go.mod
      compare_to: main # TODO: use a variable, when this is supported https://gitlab.com/gitlab-org/gitlab/-/issues/369916
    when: on_success

.on_rc_or_e2e_changes:
  - !reference [.on_e2e_main_release_or_rc]
  - changes:
      paths:
        - pkg/config/remote/**/*
        - comp/remote-config/**/*
        - test/new-e2e/tests/remote-config/**/*
      compare_to: main # TODO: use a variable, when this is supported https://gitlab.com/gitlab-org/gitlab/-/issues/369916

.on_asc_or_e2e_changes:
  - !reference [.on_e2e_main_release_or_rc]
  - changes:
      paths:
        # TODO: Add paths that should trigger tests for ASC
        - test/new-e2e/tests/agent-shared-components/**/*
      compare_to: main # TODO: use a variable, when this is supported https://gitlab.com/gitlab-org/gitlab/-/issues/369916

.on_subcommands_or_e2e_changes:
  - !reference [.on_e2e_main_release_or_rc]
  - changes:
      paths:
        - cmd/**/*
        - pkg/**/*
        - comp/**/*
        - test/new-e2e/tests/agent-subcommands/**/*
      compare_to: main # TODO: use a variable, when this is supported https://gitlab.com/gitlab-org/gitlab/-/issues/369916

.on_language-detection_or_e2e_changes:
  - !reference [.on_e2e_main_release_or_rc]
  - changes:
      paths:
        # TODO: Add paths that should trigger tests for language detection
        - test/new-e2e/tests/language-detection/**/*
      compare_to: main # TODO: use a variable, when this is supported https://gitlab.com/gitlab-org/gitlab/-/issues/369916

.on_npm_or_e2e_changes:
  - !reference [.on_e2e_main_release_or_rc]
  - changes:
      paths:
        # TODO: Add paths that should trigger tests for npm
        - pkg/network/**/*
        - test/new-e2e/tests/npm/**/*
      compare_to: main # TODO: use a variable, when this is supported https://gitlab.com/gitlab-org/gitlab/-/issues/369916

.on_discovery_or_e2e_changes:
  - !reference [.on_e2e_main_release_or_rc]
  - changes:
      paths:
        - test/new-e2e/tests/discovery/**/*
        - pkg/collector/corechecks/servicediscovery/**/*
      compare_to: main # TODO: use a variable, when this is supported https://gitlab.com/gitlab-org/gitlab/-/issues/369916

.on_aml_or_e2e_changes:
  - !reference [.on_e2e_main_release_or_rc]
  - changes:
      paths:
        - test/new-e2e/tests/agent-metrics-logs/**/*
        - cmd/agent/subcommands/dogstatsd*/*
        - cmd/agent/subcommands/streamlogs/*
        - cmd/dogstatsd/**/*
        - comp/agent/jmxlogger/**/*
        - comp/aggregator/**/*
        - comp/collector/**/*
        - comp/core/agenttelemetry/**/*
        - comp/core/autodiscovery/providers/config_reader*.go
        - comp/core/autodiscovery/providers/file*.go
        - comp/dogstatsd/**/*
        - comp/forwarder/**/*
        - comp/logs/**/*
        - comp/serializer/compression/**/*
        - pkg/aggregator/**/*
        - pkg/collector/**/*
        - pkg/commonchecks/**/*
        - pkg/jmxfetch/**/*
        - pkg/logs/**/*
        - pkg/metrics/**/*
        - pkg/persistentcache/**/*
        - pkg/serializer/**/*
        - rtloader/**/*
      compare_to: main # TODO: use a variable, when this is supported https://gitlab.com/gitlab-org/gitlab/-/issues/369916

.on_cws_or_e2e_changes:
  - !reference [.on_e2e_main_release_or_rc]
  - changes:
      paths:
        # TODO: Add paths that should trigger tests for CWS
        - test/new-e2e/tests/cws/**/*
      compare_to: main # TODO: use a variable, when this is supported https://gitlab.com/gitlab-org/gitlab/-/issues/369916

.on_process_or_e2e_changes:
  - !reference [.on_e2e_main_release_or_rc]
  - changes:
      paths:
        - test/new-e2e/tests/process/**/*
        - cmd/process-agent/**/*
        - comp/process/**/*
        - pkg/process/**/*
        - pkg/config/setup/process.go
      compare_to: main # TODO: use a variable, when this is supported https://gitlab.com/gitlab-org/gitlab/-/issues/369916

.on_orchestrator_or_e2e_changes:
  - !reference [.on_e2e_main_release_or_rc]
  - changes:
      paths:
        # TODO: Add paths that should trigger tests for orchestrator
        - test/new-e2e/tests/orchestrator/**/*
      compare_to: main # TODO: use a variable, when this is supported https://gitlab.com/gitlab-org/gitlab/-/issues/369916

.on_apm_or_e2e_changes:
  - !reference [.on_e2e_main_release_or_rc]
  - changes:
      paths:
        - pkg/trace/**/*
        - cmd/trace-agent/**/*
        - comp/trace/**/*
        - test/new-e2e/tests/apm/**/*
        - test/new-e2e/go.mod
      compare_to: main # TODO: use a variable, when this is supported https://gitlab.com/gitlab-org/gitlab/-/issues/369916
    when: on_success

.on_installer_or_e2e_changes:
  - !reference [.on_e2e_main_release_or_rc]
  - changes:
      paths:
        - .gitlab/**/*
        - omnibus/config/**/*
        - pkg/fleet/**/*
        - cmd/installer/**/*
        - test/new-e2e/tests/installer/**/*
        - tasks/installer.py
      compare_to: main # TODO: use a variable, when this is supported https://gitlab.com/gitlab-org/gitlab/-/issues/369916
    when: on_success

.on_ndm_netflow_or_e2e_changes:
  - !reference [.on_e2e_main_release_or_rc]
  - changes:
      paths:
        - comp/netflow/**/*
        - test/new-e2e/tests/ndm/netflow/**/*
        - test/new-e2e/go.mod
      compare_to: main # TODO: use a variable, when this is supported https://gitlab.com/gitlab-org/gitlab/-/issues/369916
    when: on_success

.on_ndm_snmp_or_e2e_changes:
  - !reference [.on_e2e_main_release_or_rc]
  - changes:
      paths:
        - pkg/collector/corechecks/snmp/**/*
        - test/new-e2e/tests/ndm/snmp/**/*
        - test/new-e2e/go.mod
      compare_to: main # TODO: use a variable, when this is supported https://gitlab.com/gitlab-org/gitlab/-/issues/369916
    when: on_success
  - when: manual
    allow_failure: true

.on_otel_or_e2e_changes:
  - !reference [.on_e2e_main_release_or_rc]
  - changes:
      paths:
        - cmd/otel-agent/**/*
        - comp/otelcol/**/*
        - pkg/trace/api/otlp.go
        - pkg/trace/stats/otel_util.go
        - pkg/trace/transform/transform.go
        - test/new-e2e/tests/otel/**/*
      compare_to: main # TODO: use a variable, when this is supported https://gitlab.com/gitlab-org/gitlab/-/issues/369916
    when: on_success

.on_windows_service_or_e2e_changes:
  - !reference [.on_e2e_main_release_or_rc]
  - changes:
      paths:
        - cmd/**/*
        - pkg/util/winutil/servicemain/**/*
        - pkg/util/winutil/messagestrings/**/*
        - tasks/windows_resources.py
        - test/new-e2e/tests/windows/service-test/**/*
      compare_to: main # TODO: use a variable, when this is supported https://gitlab.com/gitlab-org/gitlab/-/issues/369916
    when: on_success

.on_trace_agent_changes_or_manual:
  - !reference [.except_mergequeue]
  - changes:
      paths:
        - pkg/trace/**/*
        - .gitlab/benchmarks/*
      compare_to: main # TODO: use a variable, when this is supported https://gitlab.com/gitlab-org/gitlab/-/issues/369916
    when: on_success
  - when: manual
    allow_failure: true

.on_cspm_or_e2e_changes:
  - !reference [.on_e2e_main_release_or_rc]
  - changes:
      paths:
        - pkg/security/**/*
        - test/new-e2e/tests/cspm/**/* #TODO: Add other paths that should trigger the execution of CSPM e2e tests
      compare_to: main # TODO: use a variable, when this is supported https://gitlab.com/gitlab-org/gitlab/-/issues/369916
    when: on_success

.on_windows_systemprobe_or_e2e_changes:
  - !reference [.on_e2e_main_release_or_rc]
  - changes:
      paths:
        - pkg/collector/corechecks/servicediscovery/module/*
        - pkg/network/**/*
        - pkg/process/monitor/*
        - pkg/util/kernel/**/*
        - test/new-e2e/tests/sysprobe-functional/**/*
      compare_to: main # TODO: use a variable, when this is supported https://gitlab.com/gitlab-org/gitlab/-/issues/369916
    when: on_success

.on_windows_security_or_e2e_changes:
  - !reference [.on_e2e_main_release_or_rc]
  - changes:
      paths:
        - pkg/security/**/*
        - pkg/eventmonitor/**/*
        - test/new-e2e/tests/security-agent-functional/**/*
      compare_to: main # TODO: use a variable, when this is supported https://gitlab.com/gitlab-org/gitlab/-/issues/369916
    when: on_success

.on_scheduled_main:
  - <<: *if_scheduled_main

.on_scheduled_main_or_manual:
  - <<: *if_scheduled_main
    when: always
  - when: manual
    allow_failure: true

.on_main_or_rc_and_no_skip_e2e:
  - <<: *if_disable_e2e_tests
    when: never
  - <<: *if_release_branch
    when: on_success
  - if: $CI_COMMIT_TAG =~ /^[0-9]+\.[0-9]+\.[0-9]+-rc\.[0-9]+$/
    when: on_success
  - <<: *if_main_branch
    when: on_success

.except_disable_unit_tests:
  - <<: *if_disable_unit_tests
    when: never

.except_disable_e2e_tests:
  - <<: *if_disable_e2e_tests
    when: never

.on_macos_gui_change:
  - !reference [.except_mergequeue] # The prerequisites are not run in the mergequeue pipeline so we need to skip this rule
  - changes:
      paths:
        - comp/core/gui/guiimpl/systray/**/*
      compare_to: main # TODO: use a variable, when this is supported https://gitlab.com/gitlab-org/gitlab/-/issues/369916

.on_packaging_change:
  - !reference [.except_mergequeue] # The prerequisites are not run in the mergequeue pipeline so we need to skip this rule
  - changes:
      paths:
        - omnibus/**/*
        - .gitlab-ci.yml
        - release.json
        - .gitlab/package_build/**/*
      compare_to: main # TODO: use a variable, when this is supported https://gitlab.com/gitlab-org/gitlab/-/issues/369916

.on_go-version_change:
  - !reference [.except_mergequeue] # The prerequisites are not run in the mergequeue pipeline so we need to skip this rule
  - changes:
      paths:
        - .go-version
      compare_to: main # TODO: use a variable, when this is supported https://gitlab.com/gitlab-org/gitlab/-/issues/369916

.on_fakeintake_changes:
  - changes:
      <<: *fakeintake_paths
      compare_to: main # TODO: use a variable, when this is supported https://gitlab.com/gitlab-org/gitlab/-/issues/369916

.on_fakeintake_changes_on_main:
  - changes:
      <<: *fakeintake_paths
    <<: *if_main_branch

.fast_on_dev_branch_only:
  - <<: *if_main_branch
    variables:
      FAST_TESTS: "false"
      # Push coverage cache on main branch
      COVERAGE_CACHE_FLAG: "--push-coverage-cache"
  - <<: *if_release_branch
    variables:
      FAST_TESTS: "false"
      COVERAGE_CACHE_FLAG: ""
  - <<: *if_tagged_commit
    variables:
      FAST_TESTS: "false"
      COVERAGE_CACHE_FLAG: ""
  - <<: *if_triggered_pipeline
    variables:
      FAST_TESTS: "false"
      COVERAGE_CACHE_FLAG: ""
  - <<: *if_run_all_unit_tests
    variables:
      FAST_TESTS: "false"
      COVERAGE_CACHE_FLAG: ""
  - variables:
      FAST_TESTS: "true"
      # Pull coverage cache on dev branches
      COVERAGE_CACHE_FLAG: "--pull-coverage-cache"

.on_gitlab_changes:
  changes:
    paths:
      - .gitlab-ci.yml
      - .gitlab/**/*
      - .gitlab/**/.*
    compare_to: main # TODO: use a variable, when this is supported https://gitlab.com/gitlab-org/gitlab/-/issues/369916

.on_gitlab_changes_or_mergequeue_or_main:
  - !reference [.on_gitlab_changes]
  - !reference [.on_mergequeue]
  - !reference [.on_main]

.on_invoke_tasks_changes:
  - <<: *if_main_branch
  - changes:
      paths:
        - tasks/**/*
      compare_to: main # TODO: use a variable, when this is supported https://gitlab.com/gitlab-org/gitlab/-/issues/369916

.on_kitchen_invoke_tasks_changes:
  - <<: *if_main_branch
  - changes:
      paths:
        - test/kitchen/tasks/**/*
      compare_to: main # TODO: use a variable, when this is supported https://gitlab.com/gitlab-org/gitlab/-/issues/369916

.on_powershell_module_or_e2e_changes_or_manual:
  - !reference [.on_e2e_main_release_or_rc]
  - changes:
      paths:
        - test/new-e2e/tests/windows/powershell-module-test/*
      compare_to: main # TODO: use a variable, when this is supported https://gitlab.com/gitlab-org/gitlab/-/issues/369916
  - when: manual
    allow_failure: true

.on_gpu_or_e2e_changes:
  - !reference [.on_e2e_main_release_or_rc]
  - changes:
      paths:
        - pkg/gpu/**/*
        - test/new-e2e/tests/gpu/**/*
        - pkg/collector/corechecks/gpu/**/*
      compare_to: main # TODO: use a variable, when this is supported https://gitlab.com/gitlab-org/gitlab/-/issues/369916<|MERGE_RESOLUTION|>--- conflicted
+++ resolved
@@ -171,18 +171,6 @@
   # Build images versions
   # To use images from datadog-agent-buildimages dev branches, set the corresponding
   # SUFFIX variable to _test_only
-<<<<<<< HEAD
-  DATADOG_AGENT_BUILDIMAGES_SUFFIX: "_test_only"
-  DATADOG_AGENT_BUILDIMAGES: v47736024-d224634c
-  DATADOG_AGENT_WINBUILDIMAGES_SUFFIX: "_test_only"
-  DATADOG_AGENT_WINBUILDIMAGES: v47736024-d224634c
-  DATADOG_AGENT_ARMBUILDIMAGES_SUFFIX: "_test_only"
-  DATADOG_AGENT_ARMBUILDIMAGES: v47736024-d224634c
-  DATADOG_AGENT_SYSPROBE_BUILDIMAGES_SUFFIX: "_test_only"
-  DATADOG_AGENT_SYSPROBE_BUILDIMAGES: v47736024-d224634c
-  DATADOG_AGENT_BTF_GEN_BUILDIMAGES_SUFFIX: "_test_only"
-  DATADOG_AGENT_BTF_GEN_BUILDIMAGES: v47736024-d224634c
-=======
   DATADOG_AGENT_BUILDIMAGES_SUFFIX: ""
   DATADOG_AGENT_BUILDIMAGES: v47979770-a5a4cfd0
   DATADOG_AGENT_WINBUILDIMAGES_SUFFIX: ""
@@ -193,7 +181,6 @@
   DATADOG_AGENT_SYSPROBE_BUILDIMAGES: v47979770-a5a4cfd0
   DATADOG_AGENT_BTF_GEN_BUILDIMAGES_SUFFIX: ""
   DATADOG_AGENT_BTF_GEN_BUILDIMAGES: v47979770-a5a4cfd0
->>>>>>> da0c35b6
   # New images to enable different version per image - not used yet
   CI_IMAGE_BTF_GEN: v47979770-a5a4cfd0
   CI_IMAGE_BTF_GEN_SUFFIX: ""
