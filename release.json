{
    "base_branch": "main",
    "current_milestone": "7.59.0",
    "last_stable": {
        "6": "6.53.0",
        "7": "7.57.0"
    },
    "nightly": {
<<<<<<< HEAD
        "INTEGRATIONS_CORE_VERSION": "9b7ca4bc9ed2b57c0ed30160d60ecc051566530a",
        "OMNIBUS_SOFTWARE_VERSION": "690e4ae59897ebb97e28d9a5ebf0a17c01f001cf",
=======
        "INTEGRATIONS_CORE_VERSION": "master",
        "OMNIBUS_SOFTWARE_VERSION": "5d4f6995c19b604d7fc876446e4350ce52b235fb",
>>>>>>> 8d215ebf
        "OMNIBUS_RUBY_VERSION": "f3fc847e03ba7081e266b2d333210ba129128a14",
        "JMXFETCH_VERSION": "0.49.3",
        "JMXFETCH_HASH": "258085a94d529a6bdf914db36dd50faf6fde2cebc44b1f54a60eb209a5d8917c",
        "MACOS_BUILD_VERSION": "d82db987acbbd49dfa90da62ca21af6b32e7454a",
        "WINDOWS_DDNPM_DRIVER": "release-signed",
        "WINDOWS_DDNPM_VERSION": "2.7.1",
        "WINDOWS_DDNPM_SHASUM": "0f4665761324e1fef1c21651be5b70e79c72b5e7e5662d74619e7db2b27d5bc2",
        "SECURITY_AGENT_POLICIES_VERSION": "master",
        "WINDOWS_DDPROCMON_DRIVER": "release-signed",
        "WINDOWS_DDPROCMON_VERSION": "1.0.4",
        "WINDOWS_DDPROCMON_SHASUM": "3a23804adc7280390aabc01f0b709853755baa111f821f99627cd661ee917490",
        "WINDOWS_APMINJECT_COMMENT": "The WINDOWS_APMINJECT entries below should NOT be added to the release targets",
        "WINDOWS_APMINJECT_MODULE": "release-signed",
        "WINDOWS_APMINJECT_VERSION": "1.1.3",
        "WINDOWS_APMINJECT_SHASUM": "5fdd62a84e640204386b9c28dc2e3ac5d9b8adde6427cb9f5914619f94d7b5bd"
    },
    "nightly-a7": {
<<<<<<< HEAD
        "INTEGRATIONS_CORE_VERSION": "9b7ca4bc9ed2b57c0ed30160d60ecc051566530a",
        "OMNIBUS_SOFTWARE_VERSION": "690e4ae59897ebb97e28d9a5ebf0a17c01f001cf",
=======
        "INTEGRATIONS_CORE_VERSION": "master",
        "OMNIBUS_SOFTWARE_VERSION": "5d4f6995c19b604d7fc876446e4350ce52b235fb",
>>>>>>> 8d215ebf
        "OMNIBUS_RUBY_VERSION": "f3fc847e03ba7081e266b2d333210ba129128a14",
        "JMXFETCH_VERSION": "0.49.3",
        "JMXFETCH_HASH": "258085a94d529a6bdf914db36dd50faf6fde2cebc44b1f54a60eb209a5d8917c",
        "MACOS_BUILD_VERSION": "d82db987acbbd49dfa90da62ca21af6b32e7454a",
        "WINDOWS_DDNPM_DRIVER": "release-signed",
        "WINDOWS_DDNPM_VERSION": "2.7.1",
        "WINDOWS_DDNPM_SHASUM": "0f4665761324e1fef1c21651be5b70e79c72b5e7e5662d74619e7db2b27d5bc2",
        "SECURITY_AGENT_POLICIES_VERSION": "master",
        "WINDOWS_DDPROCMON_DRIVER": "release-signed",
        "WINDOWS_DDPROCMON_VERSION": "1.0.4",
        "WINDOWS_DDPROCMON_SHASUM": "3a23804adc7280390aabc01f0b709853755baa111f821f99627cd661ee917490",
        "WINDOWS_APMINJECT_COMMENT": "The WINDOWS_APMINJECT entries below should NOT be added to the release targets",
        "WINDOWS_APMINJECT_MODULE": "release-signed",
        "WINDOWS_APMINJECT_VERSION": "1.1.3",
        "WINDOWS_APMINJECT_SHASUM": "5fdd62a84e640204386b9c28dc2e3ac5d9b8adde6427cb9f5914619f94d7b5bd"
    },
    "release-a6": {
        "INTEGRATIONS_CORE_VERSION": "7.56.0-rc.2",
        "OMNIBUS_SOFTWARE_VERSION": "7.56.0-rc.3",
        "OMNIBUS_RUBY_VERSION": "7.56.0-rc.1",
        "JMXFETCH_VERSION": "0.49.3",
        "JMXFETCH_HASH": "258085a94d529a6bdf914db36dd50faf6fde2cebc44b1f54a60eb209a5d8917c",
        "SECURITY_AGENT_POLICIES_VERSION": "v0.58.0",
        "MACOS_BUILD_VERSION": "6.56.0-rc.3",
        "WINDOWS_DDNPM_DRIVER": "release-signed",
        "WINDOWS_DDNPM_VERSION": "2.7.1",
        "WINDOWS_DDNPM_SHASUM": "0f4665761324e1fef1c21651be5b70e79c72b5e7e5662d74619e7db2b27d5bc2",
        "WINDOWS_DDPROCMON_DRIVER": "release-signed",
        "WINDOWS_DDPROCMON_VERSION": "1.0.4",
        "WINDOWS_DDPROCMON_SHASUM": "3a23804adc7280390aabc01f0b709853755baa111f821f99627cd661ee917490"
    },
    "release-a7": {
        "INTEGRATIONS_CORE_VERSION": "7.56.0-rc.2",
        "OMNIBUS_SOFTWARE_VERSION": "7.56.0-rc.3",
        "OMNIBUS_RUBY_VERSION": "7.56.0-rc.1",
        "JMXFETCH_VERSION": "0.49.3",
        "JMXFETCH_HASH": "258085a94d529a6bdf914db36dd50faf6fde2cebc44b1f54a60eb209a5d8917c",
        "SECURITY_AGENT_POLICIES_VERSION": "v0.58.0",
        "MACOS_BUILD_VERSION": "7.56.0-rc.3",
        "WINDOWS_DDNPM_DRIVER": "release-signed",
        "WINDOWS_DDNPM_VERSION": "2.7.1",
        "WINDOWS_DDNPM_SHASUM": "0f4665761324e1fef1c21651be5b70e79c72b5e7e5662d74619e7db2b27d5bc2",
        "WINDOWS_DDPROCMON_DRIVER": "release-signed",
        "WINDOWS_DDPROCMON_VERSION": "1.0.4",
        "WINDOWS_DDPROCMON_SHASUM": "3a23804adc7280390aabc01f0b709853755baa111f821f99627cd661ee917490"
    },
    "dca-1.17.0": {
        "SECURITY_AGENT_POLICIES_VERSION": "v0.18.6"
    },
    "dca-1.16.0": {
        "SECURITY_AGENT_POLICIES_VERSION": "v0.17"
    },
    "dca-1.15.0": {
        "SECURITY_AGENT_POLICIES_VERSION": "v0.16"
    },
    "dca-1.14.0": {
        "SECURITY_AGENT_POLICIES_VERSION": "v0.15"
    },
    "dca-1.13.1": {
        "SECURITY_AGENT_POLICIES_VERSION": "v0.12"
    },
    "dca-1.13.0": {
        "SECURITY_AGENT_POLICIES_VERSION": "v0.10"
    },
    "dca-1.12.0": {
        "SECURITY_AGENT_POLICIES_VERSION": "v0.9"
    },
    "dca-1.10.0": {
        "SECURITY_AGENT_POLICIES_VERSION": "v0.5"
    },
    "dca-1.9.1": {
        "SECURITY_AGENT_POLICIES_VERSION": "v0.3"
    },
    "dca-1.9.0": {
        "SECURITY_AGENT_POLICIES_VERSION": "v0.3"
    }
}<|MERGE_RESOLUTION|>--- conflicted
+++ resolved
@@ -6,13 +6,8 @@
         "7": "7.57.0"
     },
     "nightly": {
-<<<<<<< HEAD
         "INTEGRATIONS_CORE_VERSION": "9b7ca4bc9ed2b57c0ed30160d60ecc051566530a",
         "OMNIBUS_SOFTWARE_VERSION": "690e4ae59897ebb97e28d9a5ebf0a17c01f001cf",
-=======
-        "INTEGRATIONS_CORE_VERSION": "master",
-        "OMNIBUS_SOFTWARE_VERSION": "5d4f6995c19b604d7fc876446e4350ce52b235fb",
->>>>>>> 8d215ebf
         "OMNIBUS_RUBY_VERSION": "f3fc847e03ba7081e266b2d333210ba129128a14",
         "JMXFETCH_VERSION": "0.49.3",
         "JMXFETCH_HASH": "258085a94d529a6bdf914db36dd50faf6fde2cebc44b1f54a60eb209a5d8917c",
@@ -30,13 +25,8 @@
         "WINDOWS_APMINJECT_SHASUM": "5fdd62a84e640204386b9c28dc2e3ac5d9b8adde6427cb9f5914619f94d7b5bd"
     },
     "nightly-a7": {
-<<<<<<< HEAD
         "INTEGRATIONS_CORE_VERSION": "9b7ca4bc9ed2b57c0ed30160d60ecc051566530a",
         "OMNIBUS_SOFTWARE_VERSION": "690e4ae59897ebb97e28d9a5ebf0a17c01f001cf",
-=======
-        "INTEGRATIONS_CORE_VERSION": "master",
-        "OMNIBUS_SOFTWARE_VERSION": "5d4f6995c19b604d7fc876446e4350ce52b235fb",
->>>>>>> 8d215ebf
         "OMNIBUS_RUBY_VERSION": "f3fc847e03ba7081e266b2d333210ba129128a14",
         "JMXFETCH_VERSION": "0.49.3",
         "JMXFETCH_HASH": "258085a94d529a6bdf914db36dd50faf6fde2cebc44b1f54a60eb209a5d8917c",
