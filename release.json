{
    "base_branch": "main",
    "current_milestone": "7.59.0",
    "last_stable": {
        "6": "6.53.0",
        "7": "7.57.1"
    },
    "nightly": {
        "INTEGRATIONS_CORE_VERSION": "master",
<<<<<<< HEAD
        "OMNIBUS_SOFTWARE_VERSION": "690e4ae59897ebb97e28d9a5ebf0a17c01f001cf",
        "OMNIBUS_RUBY_VERSION": "f3fc847e03ba7081e266b2d333210ba129128a14",
=======
        "OMNIBUS_SOFTWARE_VERSION": "375618d70253293d71b13f9385260aa3dedd7125",
        "OMNIBUS_RUBY_VERSION": "db96ee7e2a9269ab864f618d7c447bc22e107fff",
>>>>>>> 592a9b9c
        "JMXFETCH_VERSION": "0.49.3",
        "JMXFETCH_HASH": "258085a94d529a6bdf914db36dd50faf6fde2cebc44b1f54a60eb209a5d8917c",
        "MACOS_BUILD_VERSION": "master",
        "WINDOWS_DDNPM_DRIVER": "release-signed",
        "WINDOWS_DDNPM_VERSION": "2.7.1",
        "WINDOWS_DDNPM_SHASUM": "0f4665761324e1fef1c21651be5b70e79c72b5e7e5662d74619e7db2b27d5bc2",
        "SECURITY_AGENT_POLICIES_VERSION": "master",
        "WINDOWS_DDPROCMON_DRIVER": "release-signed",
        "WINDOWS_DDPROCMON_VERSION": "1.0.4",
        "WINDOWS_DDPROCMON_SHASUM": "3a23804adc7280390aabc01f0b709853755baa111f821f99627cd661ee917490",
        "WINDOWS_APMINJECT_COMMENT": "The WINDOWS_APMINJECT entries below should NOT be added to the release targets",
        "WINDOWS_APMINJECT_MODULE": "release-signed",
        "WINDOWS_APMINJECT_VERSION": "1.1.3",
        "WINDOWS_APMINJECT_SHASUM": "5fdd62a84e640204386b9c28dc2e3ac5d9b8adde6427cb9f5914619f94d7b5bd"
    },
    "nightly-a7": {
        "INTEGRATIONS_CORE_VERSION": "master",
<<<<<<< HEAD
        "OMNIBUS_SOFTWARE_VERSION": "690e4ae59897ebb97e28d9a5ebf0a17c01f001cf",
        "OMNIBUS_RUBY_VERSION": "f3fc847e03ba7081e266b2d333210ba129128a14",
=======
        "OMNIBUS_SOFTWARE_VERSION": "375618d70253293d71b13f9385260aa3dedd7125",
        "OMNIBUS_RUBY_VERSION": "db96ee7e2a9269ab864f618d7c447bc22e107fff",
>>>>>>> 592a9b9c
        "JMXFETCH_VERSION": "0.49.3",
        "JMXFETCH_HASH": "258085a94d529a6bdf914db36dd50faf6fde2cebc44b1f54a60eb209a5d8917c",
        "MACOS_BUILD_VERSION": "master",
        "WINDOWS_DDNPM_DRIVER": "release-signed",
        "WINDOWS_DDNPM_VERSION": "2.7.1",
        "WINDOWS_DDNPM_SHASUM": "0f4665761324e1fef1c21651be5b70e79c72b5e7e5662d74619e7db2b27d5bc2",
        "SECURITY_AGENT_POLICIES_VERSION": "master",
        "WINDOWS_DDPROCMON_DRIVER": "release-signed",
        "WINDOWS_DDPROCMON_VERSION": "1.0.4",
        "WINDOWS_DDPROCMON_SHASUM": "3a23804adc7280390aabc01f0b709853755baa111f821f99627cd661ee917490",
        "WINDOWS_APMINJECT_COMMENT": "The WINDOWS_APMINJECT entries below should NOT be added to the release targets",
        "WINDOWS_APMINJECT_MODULE": "release-signed",
        "WINDOWS_APMINJECT_VERSION": "1.1.3",
        "WINDOWS_APMINJECT_SHASUM": "5fdd62a84e640204386b9c28dc2e3ac5d9b8adde6427cb9f5914619f94d7b5bd"
    },
    "release-a6": {
        "INTEGRATIONS_CORE_VERSION": "7.56.0-rc.2",
        "OMNIBUS_SOFTWARE_VERSION": "7.56.0-rc.3",
        "OMNIBUS_RUBY_VERSION": "7.56.0-rc.1",
        "JMXFETCH_VERSION": "0.49.3",
        "JMXFETCH_HASH": "258085a94d529a6bdf914db36dd50faf6fde2cebc44b1f54a60eb209a5d8917c",
        "SECURITY_AGENT_POLICIES_VERSION": "v0.58.0",
        "MACOS_BUILD_VERSION": "6.56.0-rc.3",
        "WINDOWS_DDNPM_DRIVER": "release-signed",
        "WINDOWS_DDNPM_VERSION": "2.7.1",
        "WINDOWS_DDNPM_SHASUM": "0f4665761324e1fef1c21651be5b70e79c72b5e7e5662d74619e7db2b27d5bc2",
        "WINDOWS_DDPROCMON_DRIVER": "release-signed",
        "WINDOWS_DDPROCMON_VERSION": "1.0.4",
        "WINDOWS_DDPROCMON_SHASUM": "3a23804adc7280390aabc01f0b709853755baa111f821f99627cd661ee917490"
    },
    "release-a7": {
        "INTEGRATIONS_CORE_VERSION": "7.56.0-rc.2",
        "OMNIBUS_SOFTWARE_VERSION": "7.56.0-rc.3",
        "OMNIBUS_RUBY_VERSION": "7.56.0-rc.1",
        "JMXFETCH_VERSION": "0.49.3",
        "JMXFETCH_HASH": "258085a94d529a6bdf914db36dd50faf6fde2cebc44b1f54a60eb209a5d8917c",
        "SECURITY_AGENT_POLICIES_VERSION": "v0.58.0",
        "MACOS_BUILD_VERSION": "7.56.0-rc.3",
        "WINDOWS_DDNPM_DRIVER": "release-signed",
        "WINDOWS_DDNPM_VERSION": "2.7.1",
        "WINDOWS_DDNPM_SHASUM": "0f4665761324e1fef1c21651be5b70e79c72b5e7e5662d74619e7db2b27d5bc2",
        "WINDOWS_DDPROCMON_DRIVER": "release-signed",
        "WINDOWS_DDPROCMON_VERSION": "1.0.4",
        "WINDOWS_DDPROCMON_SHASUM": "3a23804adc7280390aabc01f0b709853755baa111f821f99627cd661ee917490"
    },
    "dca-1.17.0": {
        "SECURITY_AGENT_POLICIES_VERSION": "v0.18.6"
    },
    "dca-1.16.0": {
        "SECURITY_AGENT_POLICIES_VERSION": "v0.17"
    },
    "dca-1.15.0": {
        "SECURITY_AGENT_POLICIES_VERSION": "v0.16"
    },
    "dca-1.14.0": {
        "SECURITY_AGENT_POLICIES_VERSION": "v0.15"
    },
    "dca-1.13.1": {
        "SECURITY_AGENT_POLICIES_VERSION": "v0.12"
    },
    "dca-1.13.0": {
        "SECURITY_AGENT_POLICIES_VERSION": "v0.10"
    },
    "dca-1.12.0": {
        "SECURITY_AGENT_POLICIES_VERSION": "v0.9"
    },
    "dca-1.10.0": {
        "SECURITY_AGENT_POLICIES_VERSION": "v0.5"
    },
    "dca-1.9.1": {
        "SECURITY_AGENT_POLICIES_VERSION": "v0.3"
    },
    "dca-1.9.0": {
        "SECURITY_AGENT_POLICIES_VERSION": "v0.3"
    }
}<|MERGE_RESOLUTION|>--- conflicted
+++ resolved
@@ -7,13 +7,8 @@
     },
     "nightly": {
         "INTEGRATIONS_CORE_VERSION": "master",
-<<<<<<< HEAD
-        "OMNIBUS_SOFTWARE_VERSION": "690e4ae59897ebb97e28d9a5ebf0a17c01f001cf",
-        "OMNIBUS_RUBY_VERSION": "f3fc847e03ba7081e266b2d333210ba129128a14",
-=======
         "OMNIBUS_SOFTWARE_VERSION": "375618d70253293d71b13f9385260aa3dedd7125",
         "OMNIBUS_RUBY_VERSION": "db96ee7e2a9269ab864f618d7c447bc22e107fff",
->>>>>>> 592a9b9c
         "JMXFETCH_VERSION": "0.49.3",
         "JMXFETCH_HASH": "258085a94d529a6bdf914db36dd50faf6fde2cebc44b1f54a60eb209a5d8917c",
         "MACOS_BUILD_VERSION": "master",
@@ -31,13 +26,8 @@
     },
     "nightly-a7": {
         "INTEGRATIONS_CORE_VERSION": "master",
-<<<<<<< HEAD
-        "OMNIBUS_SOFTWARE_VERSION": "690e4ae59897ebb97e28d9a5ebf0a17c01f001cf",
-        "OMNIBUS_RUBY_VERSION": "f3fc847e03ba7081e266b2d333210ba129128a14",
-=======
         "OMNIBUS_SOFTWARE_VERSION": "375618d70253293d71b13f9385260aa3dedd7125",
         "OMNIBUS_RUBY_VERSION": "db96ee7e2a9269ab864f618d7c447bc22e107fff",
->>>>>>> 592a9b9c
         "JMXFETCH_VERSION": "0.49.3",
         "JMXFETCH_HASH": "258085a94d529a6bdf914db36dd50faf6fde2cebc44b1f54a60eb209a5d8917c",
         "MACOS_BUILD_VERSION": "master",
