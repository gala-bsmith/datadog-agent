--- conflicted
+++ resolved
@@ -284,17 +284,15 @@
 github.com/wk8/go-ordered-map/v2: Copyright 2023 Jean Rougé <wk8.github@gmail.com>
 github.com/ebitengine/purego: Copyright 2022 The Ebitengine Authors
 
-<<<<<<< HEAD
-# Copyright information is in the Makefile
-github.com/openvex/go-vex: Copyright 2023 The OpenVEX Authors
-
-# Copyright information is in the LICENSE
-github.com/aquasecurity/trivy-policies/pkg/spec: Copyright (c) 2024 Aqua Security
-github.com/aquasecurity/trivy-policies/rules/specs: Copyright (c) 2024 Aqua Security
-github.com/pjbgf/sha1cd: Copyright 2023 pjbgf
-=======
 github.com/pjbgf/sha1cd:
  - Copyright 2009 The Go Authors. All rights reserved.
  - Copyright 2017 Marc Stevens <marc@marc-stevens.nl>, Dan Shumow <danshu@microsoft.com>
  - Copyright 2022 Paulo Gomes <pjbgf@linux.com>
->>>>>>> 5b3c5ccb
+
+# Copyright information is in the Makefile
+github.com/openvex/go-vex: Copyright 2023 The OpenVEX Authors
+
+# Copyright information is in the LICENSE
+github.com/aquasecurity/trivy-policies/pkg/spec: Copyright (c) 2024 Aqua Security
+github.com/aquasecurity/trivy-policies/rules/specs: Copyright (c) 2024 Aqua Security
+github.com/pjbgf/sha1cd: Copyright 2023 pjbgf