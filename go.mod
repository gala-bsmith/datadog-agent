--- conflicted
+++ resolved
@@ -830,14 +830,9 @@
 	github.com/go-resty/resty/v2 v2.13.1 // indirect
 	github.com/go-test/deep v1.1.0 // indirect
 	github.com/go-zookeeper/zk v1.0.3 // indirect
-<<<<<<< HEAD
+	github.com/gobuffalo/flect v1.0.2 // indirect
 	github.com/goccy/go-json v0.10.3 // indirect
 	github.com/goccy/go-yaml v1.11.0 // indirect
-=======
-	github.com/gobuffalo/flect v1.0.0 // indirect
-	github.com/goccy/go-json v0.10.2 // indirect
-	github.com/godbus/dbus v0.0.0-20190726142602-4481cbc300e2 // indirect
->>>>>>> 38aae6e8
 	github.com/godror/knownpb v0.1.0 // indirect
 	github.com/gogo/googleapis v1.4.1 // indirect
 	github.com/golang-jwt/jwt/v5 v5.2.1 // indirect
